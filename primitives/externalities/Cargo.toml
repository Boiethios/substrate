--- conflicted
+++ resolved
@@ -12,12 +12,8 @@
 [dependencies]
 sp-storage = { version = "2.0.0-alpha.5", path = "../storage" }
 sp-std = { version = "2.0.0-alpha.5", path = "../std" }
-<<<<<<< HEAD
 sp-stats = { version = "2.0.0-alpha.5", path = "../stats" }
-environmental = { version = "1.1.1" }
-=======
 environmental = { version = "1.1.1" }
 
 [package.metadata.docs.rs]
-targets = ["x86_64-unknown-linux-gnu"]
->>>>>>> d477017f
+targets = ["x86_64-unknown-linux-gnu"]