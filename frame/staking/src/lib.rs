// This file is part of Substrate.

// Copyright (C) 2017-2021 Parity Technologies (UK) Ltd.
// SPDX-License-Identifier: Apache-2.0

// Licensed under the Apache License, Version 2.0 (the "License");
// you may not use this file except in compliance with the License.
// You may obtain a copy of the License at
//
// 	http://www.apache.org/licenses/LICENSE-2.0
//
// Unless required by applicable law or agreed to in writing, software
// distributed under the License is distributed on an "AS IS" BASIS,
// WITHOUT WARRANTIES OR CONDITIONS OF ANY KIND, either express or implied.
// See the License for the specific language governing permissions and
// limitations under the License.

//! # Staking Module
//!
//! The Staking module is used to manage funds at stake by network maintainers.
//!
//! - [`Config`]
//! - [`Call`]
//! - [`Module`]
//!
//! ## Overview
//!
//! The Staking module is the means by which a set of network maintainers (known as _authorities_ in
//! some contexts and _validators_ in others) are chosen based upon those who voluntarily place
//! funds under deposit. Under deposit, those funds are rewarded under normal operation but are held
//! at pain of _slash_ (expropriation) should the staked maintainer be found not to be discharging
//! its duties properly.
//!
//! ### Terminology
//! <!-- Original author of paragraph: @gavofyork -->
//!
//! - Staking: The process of locking up funds for some time, placing them at risk of slashing
//!   (loss) in order to become a rewarded maintainer of the network.
//! - Validating: The process of running a node to actively maintain the network, either by
//!   producing blocks or guaranteeing finality of the chain.
//! - Nominating: The process of placing staked funds behind one or more validators in order to
//!   share in any reward, and punishment, they take.
//! - Stash account: The account holding an owner's funds used for staking.
//! - Controller account: The account that controls an owner's funds for staking.
//! - Era: A (whole) number of sessions, which is the period that the validator set (and each
//!   validator's active nominator set) is recalculated and where rewards are paid out.
//! - Slash: The punishment of a staker by reducing its funds.
//!
//! ### Goals
//! <!-- Original author of paragraph: @gavofyork -->
//!
//! The staking system in Substrate NPoS is designed to make the following possible:
//!
//! - Stake funds that are controlled by a cold wallet.
//! - Withdraw some, or deposit more, funds without interrupting the role of an entity.
//! - Switch between roles (nominator, validator, idle) with minimal overhead.
//!
//! ### Scenarios
//!
//! #### Staking
//!
//! Almost any interaction with the Staking module requires a process of _**bonding**_ (also known
//! as being a _staker_). To become *bonded*, a fund-holding account known as the _stash account_,
//! which holds some or all of the funds that become frozen in place as part of the staking process,
//! is paired with an active **controller** account, which issues instructions on how they shall be
//! used.
//!
//! An account pair can become bonded using the [`bond`](Call::bond) call.
//!
//! Stash accounts can change their associated controller using the
//! [`set_controller`](Call::set_controller) call.
//!
//! There are three possible roles that any staked account pair can be in: `Validator`, `Nominator`
//! and `Idle` (defined in [`StakerStatus`]). There are three
//! corresponding instructions to change between roles, namely:
//! [`validate`](Call::validate),
//! [`nominate`](Call::nominate), and [`chill`](Call::chill).
//!
//! #### Validating
//!
//! A **validator** takes the role of either validating blocks or ensuring their finality,
//! maintaining the veracity of the network. A validator should avoid both any sort of malicious
//! misbehavior and going offline. Bonded accounts that state interest in being a validator do NOT
//! get immediately chosen as a validator. Instead, they are declared as a _candidate_ and they
//! _might_ get elected at the _next era_ as a validator. The result of the election is determined
//! by nominators and their votes.
//!
//! An account can become a validator candidate via the
//! [`validate`](Call::validate) call.
//!
//! #### Nomination
//!
//! A **nominator** does not take any _direct_ role in maintaining the network, instead, it votes on
//! a set of validators  to be elected. Once interest in nomination is stated by an account, it
//! takes effect at the next election round. The funds in the nominator's stash account indicate the
//! _weight_ of its vote. Both the rewards and any punishment that a validator earns are shared
//! between the validator and its nominators. This rule incentivizes the nominators to NOT vote for
//! the misbehaving/offline validators as much as possible, simply because the nominators will also
//! lose funds if they vote poorly.
//!
//! An account can become a nominator via the [`nominate`](Call::nominate) call.
//!
//! #### Rewards and Slash
//!
//! The **reward and slashing** procedure is the core of the Staking module, attempting to _embrace
//! valid behavior_ while _punishing any misbehavior or lack of availability_.
//!
//! Rewards must be claimed for each era before it gets too old by `$HISTORY_DEPTH` using the
//! `payout_stakers` call. Any account can call `payout_stakers`, which pays the reward to the
//! validator as well as its nominators. Only the [`Config::MaxNominatorRewardedPerValidator`]
//! biggest stakers can claim their reward. This is to limit the i/o cost to mutate storage for each
//! nominator's account.
//!
//! Slashing can occur at any point in time, once misbehavior is reported. Once slashing is
//! determined, a value is deducted from the balance of the validator and all the nominators who
//! voted for this validator (values are deducted from the _stash_ account of the slashed entity).
//!
//! Slashing logic is further described in the documentation of the `slashing` module.
//!
//! Similar to slashing, rewards are also shared among a validator and its associated nominators.
//! Yet, the reward funds are not always transferred to the stash account and can be configured. See
//! [Reward Calculation](#reward-calculation) for more details.
//!
//! #### Chilling
//!
//! Finally, any of the roles above can choose to step back temporarily and just chill for a while.
//! This means that if they are a nominator, they will not be considered as voters anymore and if
//! they are validators, they will no longer be a candidate for the next election.
//!
//! An account can step back via the [`chill`](Call::chill) call.
//!
//! ### Session managing
//!
//! The module implement the trait `SessionManager`. Which is the only API to query new validator
//! set and allowing these validator set to be rewarded once their era is ended.
//!
//! ## Interface
//!
//! ### Dispatchable Functions
//!
//! The dispatchable functions of the Staking module enable the steps needed for entities to accept
//! and change their role, alongside some helper functions to get/set the metadata of the module.
//!
//! ### Public Functions
//!
//! The Staking module contains many public storage items and (im)mutable functions.
//!
//! ## Usage
//!
//! ### Example: Rewarding a validator by id.
//!
//! ```
//! use frame_support::{decl_module, dispatch};
//! use frame_system::ensure_signed;
//! use pallet_staking::{self as staking};
//!
//! pub trait Config: staking::Config {}
//!
//! decl_module! {
//!     pub struct Module<T: Config> for enum Call where origin: T::Origin {
//!         /// Reward a validator.
//!         #[weight = 0]
//!         pub fn reward_myself(origin) -> dispatch::DispatchResult {
//!             let reported = ensure_signed(origin)?;
//!             <staking::Module<T>>::reward_by_ids(vec![(reported, 10)]);
//!             Ok(())
//!         }
//!     }
//! }
//! # fn main() { }
//! ```
//!
//! ## Implementation Details
//!
//! ### Era payout
//!
//! The era payout is computed using yearly inflation curve defined at
//! [`Config::EraPayout`] as such:
//!
//! ```nocompile
//! staker_payout = yearly_inflation(npos_token_staked / total_tokens) * total_tokens / era_per_year
//! ```
//! This payout is used to reward stakers as defined in next section
//!
//! ```nocompile
//! remaining_payout = max_yearly_inflation * total_tokens / era_per_year - staker_payout
//! ```
//! The remaining reward is send to the configurable end-point
//! [`Config::RewardRemainder`].
//!
//! ### Reward Calculation
//!
//! Validators and nominators are rewarded at the end of each era. The total reward of an era is
//! calculated using the era duration and the staking rate (the total amount of tokens staked by
//! nominators and validators, divided by the total token supply). It aims to incentivize toward a
//! defined staking rate. The full specification can be found
//! [here](https://research.web3.foundation/en/latest/polkadot/Token%20Economics.html#inflation-model).
//!
//! Total reward is split among validators and their nominators depending on the number of points
//! they received during the era. Points are added to a validator using
//! [`reward_by_ids`](Module::reward_by_ids).
//!
//! [`Module`] implements
//! [`pallet_authorship::EventHandler`] to add reward
//! points to block producer and block producer of referenced uncles.
//!
//! The validator and its nominator split their reward as following:
//!
//! The validator can declare an amount, named
//! [`commission`](ValidatorPrefs::commission), that does not get shared
//! with the nominators at each reward payout through its
//! [`ValidatorPrefs`]. This value gets deducted from the total reward
//! that is paid to the validator and its nominators. The remaining portion is split among the
//! validator and all of the nominators that nominated the validator, proportional to the value
//! staked behind this validator (_i.e._ dividing the
//! [`own`](Exposure::own) or
//! [`others`](Exposure::others) by
//! [`total`](Exposure::total) in [`Exposure`]).
//!
//! All entities who receive a reward have the option to choose their reward destination through the
//! [`Payee`] storage item (see
//! [`set_payee`](Call::set_payee)), to be one of the following:
//!
//! - Controller account, (obviously) not increasing the staked value.
//! - Stash account, not increasing the staked value.
//! - Stash account, also increasing the staked value.
//!
//! ### Additional Fund Management Operations
//!
//! Any funds already placed into stash can be the target of the following operations:
//!
//! The controller account can free a portion (or all) of the funds using the
//! [`unbond`](Call::unbond) call. Note that the funds are not immediately
//! accessible. Instead, a duration denoted by
//! [`Config::BondingDuration`] (in number of eras) must
//! pass until the funds can actually be removed. Once the `BondingDuration` is over, the
//! [`withdraw_unbonded`](Call::withdraw_unbonded) call can be used to actually
//! withdraw the funds.
//!
//! Note that there is a limitation to the number of fund-chunks that can be scheduled to be
//! unlocked in the future via [`unbond`](Call::unbond). In case this maximum
//! (`MAX_UNLOCKING_CHUNKS`) is reached, the bonded account _must_ first wait until a successful
//! call to `withdraw_unbonded` to remove some of the chunks.
//!
//! ### Election Algorithm
//!
//! The current election algorithm is implemented based on Phragmén. The reference implementation
//! can be found [here](https://github.com/w3f/consensus/tree/master/NPoS).
//!
//! The election algorithm, aside from electing the validators with the most stake value and votes,
//! tries to divide the nominator votes among candidates in an equal manner. To further assure this,
//! an optional post-processing can be applied that iteratively normalizes the nominator staked
//! values until the total difference among votes of a particular nominator are less than a
//! threshold.
//!
//! ## GenesisConfig
//!
//! The Staking module depends on the [`GenesisConfig`]. The
//! `GenesisConfig` is optional and allow to set some initial stakers.
//!
//! ## Related Modules
//!
//! - [Balances](../pallet_balances/index.html): Used to manage values at stake.
//! - [Session](../pallet_session/index.html): Used to manage sessions. Also, a list of new
//!   validators is stored in the Session module's `Validators` at the end of each era.

#![recursion_limit = "128"]
#![cfg_attr(not(feature = "std"), no_std)]

#[cfg(test)]
mod mock;
#[cfg(test)]
mod tests;
#[cfg(any(feature = "runtime-benchmarks", test))]
pub mod testing_utils;
#[cfg(any(feature = "runtime-benchmarks", test))]
pub mod benchmarking;

pub mod slashing;
pub mod inflation;
pub mod weights;

use sp_std::{
	result,
	prelude::*,
	collections::btree_map::BTreeMap,
	convert::From,
};
use codec::{HasCompact, Encode, Decode};
use frame_support::{
	decl_module, decl_event, decl_storage, ensure, decl_error,
	weights::{
		Weight, WithPostDispatchInfo,
		constants::{WEIGHT_PER_MICROS, WEIGHT_PER_NANOS},
	},
	storage::IterableStorageMap,
	dispatch::{DispatchResult, DispatchResultWithPostInfo},
	traits::{
		Currency, LockIdentifier, LockableCurrency, WithdrawReasons, OnUnbalanced, Imbalance, Get,
		UnixTime, EstimateNextNewSession, EnsureOrigin, CurrencyToVote,
	},
};
use pallet_session::historical;
use sp_runtime::{
	Percent, Perbill, RuntimeDebug, DispatchError,
	curve::PiecewiseLinear,
	traits::{
<<<<<<< HEAD
		Convert, Zero, One, StaticLookup, CheckedSub, Saturating, SaturatedConversion,
		AtLeast32BitUnsigned,
=======
		Convert, Zero, StaticLookup, CheckedSub, Saturating, SaturatedConversion,
		AtLeast32BitUnsigned, One,
>>>>>>> b2ef6c8d
	},
};
use sp_staking::{
	SessionIndex,
	offence::{OnOffenceHandler, OffenceDetails, Offence, ReportOffence, OffenceError},
};
use frame_system::{
	self as system, ensure_signed, ensure_root,
	offchain::SendTransactionTypes,
};
use frame_election_provider_support::{ElectionProvider, VoteWeight, Supports, data_provider};
pub use weights::WeightInfo;

const STAKING_ID: LockIdentifier = *b"staking ";
pub(crate) const LOG_TARGET: &'static str = "runtime::staking";

// syntactic sugar for logging.
#[macro_export]
macro_rules! log {
	($level:tt, $patter:expr $(, $values:expr)* $(,)?) => {
		log::$level!(
			target: crate::LOG_TARGET,
			concat!("[{:?}] 💸 ", $patter), <frame_system::Pallet<T>>::block_number() $(, $values)*
		)
	};
}

pub const MAX_UNLOCKING_CHUNKS: usize = 32;

/// Counter for the number of eras that have passed.
pub type EraIndex = u32;

/// Counter for the number of "reward" points earned by a given validator.
pub type RewardPoint = u32;

/// The balance type of this module.
pub type BalanceOf<T> =
	<<T as Config>::Currency as Currency<<T as frame_system::Config>::AccountId>>::Balance;

type PositiveImbalanceOf<T> = <<T as Config>::Currency as Currency<
	<T as frame_system::Config>::AccountId,
>>::PositiveImbalance;
type NegativeImbalanceOf<T> = <<T as Config>::Currency as Currency<
	<T as frame_system::Config>::AccountId,
>>::NegativeImbalance;

/// Information regarding the active era (era in used in session).
#[derive(Encode, Decode, RuntimeDebug)]
pub struct ActiveEraInfo {
	/// Index of era.
	pub index: EraIndex,
	/// Moment of start expressed as millisecond from `$UNIX_EPOCH`.
	///
	/// Start can be none if start hasn't been set for the era yet,
	/// Start is set on the first on_finalize of the era to guarantee usage of `Time`.
	start: Option<u64>,
}

/// Reward points of an era. Used to split era total payout between validators.
///
/// This points will be used to reward validators and their respective nominators.
#[derive(PartialEq, Encode, Decode, Default, RuntimeDebug)]
pub struct EraRewardPoints<AccountId: Ord> {
	/// Total number of points. Equals the sum of reward points for each validator.
	total: RewardPoint,
	/// The reward points earned by a given validator.
	individual: BTreeMap<AccountId, RewardPoint>,
}

/// Indicates the initial status of the staker.
#[derive(RuntimeDebug)]
#[cfg_attr(feature = "std", derive(serde::Serialize, serde::Deserialize))]
pub enum StakerStatus<AccountId> {
	/// Chilling.
	Idle,
	/// Declared desire in validating or already participating in it.
	Validator,
	/// Nominating for a group of other stakers.
	Nominator(Vec<AccountId>),
}

/// A destination account for payment.
#[derive(PartialEq, Eq, Copy, Clone, Encode, Decode, RuntimeDebug)]
pub enum RewardDestination<AccountId> {
	/// Pay into the stash account, increasing the amount at stake accordingly.
	Staked,
	/// Pay into the stash account, not increasing the amount at stake.
	Stash,
	/// Pay into the controller account.
	Controller,
	/// Pay into a specified account.
	Account(AccountId),
	/// Receive no reward.
	None,
}

impl<AccountId> Default for RewardDestination<AccountId> {
	fn default() -> Self {
		RewardDestination::Staked
	}
}

/// Preference of what happens regarding validation.
#[derive(PartialEq, Eq, Clone, Encode, Decode, RuntimeDebug)]
pub struct ValidatorPrefs {
	/// Reward that validator takes up-front; only the rest is split between themselves and
	/// nominators.
	#[codec(compact)]
	pub commission: Perbill,
	/// Whether or not this validator is accepting more nominations. If `true`, then no nominator
	/// who is not already nominating this validator may nominate them. By default, validators
	/// are accepting nominations.
	pub blocked: bool,
}

impl Default for ValidatorPrefs {
	fn default() -> Self {
		ValidatorPrefs {
			commission: Default::default(),
			blocked: false,
		}
	}
}

/// Just a Balance/BlockNumber tuple to encode when a chunk of funds will be unlocked.
#[derive(PartialEq, Eq, Clone, Encode, Decode, RuntimeDebug)]
pub struct UnlockChunk<Balance: HasCompact> {
	/// Amount of funds to be unlocked.
	#[codec(compact)]
	value: Balance,
	/// Era number at which point it'll be unlocked.
	#[codec(compact)]
	era: EraIndex,
}

/// The ledger of a (bonded) stash.
#[derive(PartialEq, Eq, Clone, Encode, Decode, RuntimeDebug)]
pub struct StakingLedger<AccountId, Balance: HasCompact> {
	/// The stash account whose balance is actually locked and at stake.
	pub stash: AccountId,
	/// The total amount of the stash's balance that we are currently accounting for.
	/// It's just `active` plus all the `unlocking` balances.
	#[codec(compact)]
	pub total: Balance,
	/// The total amount of the stash's balance that will be at stake in any forthcoming
	/// rounds.
	#[codec(compact)]
	pub active: Balance,
	/// Any balance that is becoming free, which may eventually be transferred out
	/// of the stash (assuming it doesn't get slashed first).
	pub unlocking: Vec<UnlockChunk<Balance>>,
	/// List of eras for which the stakers behind a validator have claimed rewards. Only updated
	/// for validators.
	pub claimed_rewards: Vec<EraIndex>,
}

impl<
	AccountId,
	Balance: HasCompact + Copy + Saturating + AtLeast32BitUnsigned,
> StakingLedger<AccountId, Balance> {
	/// Remove entries from `unlocking` that are sufficiently old and reduce the
	/// total by the sum of their balances.
	fn consolidate_unlocked(self, current_era: EraIndex) -> Self {
		let mut total = self.total;
		let unlocking = self.unlocking.into_iter()
			.filter(|chunk| if chunk.era > current_era {
				true
			} else {
				total = total.saturating_sub(chunk.value);
				false
			})
			.collect();

		Self {
			stash: self.stash,
			total,
			active: self.active,
			unlocking,
			claimed_rewards: self.claimed_rewards
		}
	}

	/// Re-bond funds that were scheduled for unlocking.
	fn rebond(mut self, value: Balance) -> Self {
		let mut unlocking_balance: Balance = Zero::zero();

		while let Some(last) = self.unlocking.last_mut() {
			if unlocking_balance + last.value <= value {
				unlocking_balance += last.value;
				self.active += last.value;
				self.unlocking.pop();
			} else {
				let diff = value - unlocking_balance;

				unlocking_balance += diff;
				self.active += diff;
				last.value -= diff;
			}

			if unlocking_balance >= value {
				break
			}
		}

		self
	}
}

impl<AccountId, Balance> StakingLedger<AccountId, Balance> where
	Balance: AtLeast32BitUnsigned + Saturating + Copy,
{
	/// Slash the validator for a given amount of balance. This can grow the value
	/// of the slash in the case that the validator has less than `minimum_balance`
	/// active funds. Returns the amount of funds actually slashed.
	///
	/// Slashes from `active` funds first, and then `unlocking`, starting with the
	/// chunks that are closest to unlocking.
	fn slash(
		&mut self,
		mut value: Balance,
		minimum_balance: Balance,
	) -> Balance {
		let pre_total = self.total;
		let total = &mut self.total;
		let active = &mut self.active;

		let slash_out_of = |
			total_remaining: &mut Balance,
			target: &mut Balance,
			value: &mut Balance,
		| {
			let mut slash_from_target = (*value).min(*target);

			if !slash_from_target.is_zero() {
				*target -= slash_from_target;

				// don't leave a dust balance in the staking system.
				if *target <= minimum_balance {
					slash_from_target += *target;
					*value += sp_std::mem::replace(target, Zero::zero());
				}

				*total_remaining = total_remaining.saturating_sub(slash_from_target);
				*value -= slash_from_target;
			}
		};

		slash_out_of(total, active, &mut value);

		let i = self.unlocking.iter_mut()
			.map(|chunk| {
				slash_out_of(total, &mut chunk.value, &mut value);
				chunk.value
			})
			.take_while(|value| value.is_zero()) // take all fully-consumed chunks out.
			.count();

		// kill all drained chunks.
		let _ = self.unlocking.drain(..i);

		pre_total.saturating_sub(*total)
	}
}

/// A record of the nominations made by a specific account.
#[derive(PartialEq, Eq, Clone, Encode, Decode, RuntimeDebug)]
pub struct Nominations<AccountId> {
	/// The targets of nomination.
	pub targets: Vec<AccountId>,
	/// The era the nominations were submitted.
	///
	/// Except for initial nominations which are considered submitted at era 0.
	pub submitted_in: EraIndex,
	/// Whether the nominations have been suppressed. This can happen due to slashing of the
	/// validators, or other events that might invalidate the nomination.
	///
	/// NOTE: this for future proofing and is thus far not used.
	pub suppressed: bool,
}

/// The amount of exposure (to slashing) than an individual nominator has.
#[derive(PartialEq, Eq, PartialOrd, Ord, Clone, Encode, Decode, RuntimeDebug)]
pub struct IndividualExposure<AccountId, Balance: HasCompact> {
	/// The stash account of the nominator in question.
	pub who: AccountId,
	/// Amount of funds exposed.
	#[codec(compact)]
	pub value: Balance,
}

/// A snapshot of the stake backing a single validator in the system.
#[derive(PartialEq, Eq, PartialOrd, Ord, Clone, Encode, Decode, Default, RuntimeDebug)]
pub struct Exposure<AccountId, Balance: HasCompact> {
	/// The total balance backing this validator.
	#[codec(compact)]
	pub total: Balance,
	/// The validator's own stash that is exposed.
	#[codec(compact)]
	pub own: Balance,
	/// The portions of nominators stashes that are exposed.
	pub others: Vec<IndividualExposure<AccountId, Balance>>,
}

/// A pending slash record. The value of the slash has been computed but not applied yet,
/// rather deferred for several eras.
#[derive(Encode, Decode, Default, RuntimeDebug)]
pub struct UnappliedSlash<AccountId, Balance: HasCompact> {
	/// The stash ID of the offending validator.
	validator: AccountId,
	/// The validator's own slash.
	own: Balance,
	/// All other slashed stakers and amounts.
	others: Vec<(AccountId, Balance)>,
	/// Reporters of the offence; bounty payout recipients.
	reporters: Vec<AccountId>,
	/// The amount of payout.
	payout: Balance,
}

/// Means for interacting with a specialized version of the `session` trait.
///
/// This is needed because `Staking` sets the `ValidatorIdOf` of the `pallet_session::Config`
pub trait SessionInterface<AccountId>: frame_system::Config {
	/// Disable a given validator by stash ID.
	///
	/// Returns `true` if new era should be forced at the end of this session.
	/// This allows preventing a situation where there is too many validators
	/// disabled and block production stalls.
	fn disable_validator(validator: &AccountId) -> Result<bool, ()>;
	/// Get the validators from session.
	fn validators() -> Vec<AccountId>;
	/// Prune historical session tries up to but not including the given index.
	fn prune_historical_up_to(up_to: SessionIndex);
}

impl<T: Config> SessionInterface<<T as frame_system::Config>::AccountId> for T where
	T: pallet_session::Config<ValidatorId = <T as frame_system::Config>::AccountId>,
	T: pallet_session::historical::Config<
		FullIdentification = Exposure<<T as frame_system::Config>::AccountId, BalanceOf<T>>,
		FullIdentificationOf = ExposureOf<T>,
	>,
	T::SessionHandler: pallet_session::SessionHandler<<T as frame_system::Config>::AccountId>,
	T::SessionManager: pallet_session::SessionManager<<T as frame_system::Config>::AccountId>,
	T::ValidatorIdOf:
		Convert<<T as frame_system::Config>::AccountId, Option<<T as frame_system::Config>::AccountId>>,
{
	fn disable_validator(validator: &<T as frame_system::Config>::AccountId) -> Result<bool, ()> {
		<pallet_session::Module<T>>::disable(validator)
	}

	fn validators() -> Vec<<T as frame_system::Config>::AccountId> {
		<pallet_session::Module<T>>::validators()
	}

	fn prune_historical_up_to(up_to: SessionIndex) {
		<pallet_session::historical::Module<T>>::prune_up_to(up_to);
	}
}

/// Handler for determining how much of a balance should be paid out on the current era.
pub trait EraPayout<Balance> {
	/// Determine the payout for this era.
	///
	/// Returns the amount to be paid to stakers in this era, as well as whatever else should be
	/// paid out ("the rest").
	fn era_payout(
		total_staked: Balance,
		total_issuance: Balance,
		era_duration_millis: u64,
	) -> (Balance, Balance);
}

impl<Balance: Default> EraPayout<Balance> for () {
	fn era_payout(
		_total_staked: Balance,
		_total_issuance: Balance,
		_era_duration_millis: u64,
	) -> (Balance, Balance) {
		(Default::default(), Default::default())
	}
}

/// Adaptor to turn a `PiecewiseLinear` curve definition into an `EraPayout` impl, used for
/// backwards compatibility.
pub struct ConvertCurve<T>(sp_std::marker::PhantomData<T>);
impl<
	Balance: AtLeast32BitUnsigned + Clone,
	T: Get<&'static PiecewiseLinear<'static>>,
> EraPayout<Balance> for ConvertCurve<T> {
	fn era_payout(
		total_staked: Balance,
		total_issuance: Balance,
		era_duration_millis: u64,
	) -> (Balance, Balance) {
		let (validator_payout, max_payout) = inflation::compute_total_payout(
			&T::get(),
			total_staked,
			total_issuance,
			// Duration of era; more than u64::MAX is rewarded as u64::MAX.
			era_duration_millis,
		);
		let rest = max_payout.saturating_sub(validator_payout.clone());
		(validator_payout, rest)
	}
}

pub trait Config: frame_system::Config + SendTransactionTypes<Call<Self>> {
	/// The staking balance.
	type Currency: LockableCurrency<Self::AccountId, Moment = Self::BlockNumber>;

	/// Time used for computing era duration.
	///
	/// It is guaranteed to start being called from the first `on_finalize`. Thus value at genesis
	/// is not used.
	type UnixTime: UnixTime;

	/// Convert a balance into a number used for election calculation. This must fit into a `u64`
	/// but is allowed to be sensibly lossy. The `u64` is used to communicate with the
	/// [`sp_npos_elections`] crate which accepts u64 numbers and does operations in 128.
	/// Consequently, the backward convert is used convert the u128s from sp-elections back to a
	/// [`BalanceOf`].
	type CurrencyToVote: CurrencyToVote<BalanceOf<Self>>;

	/// Something that provides the election functionality.
	type ElectionProvider: frame_election_provider_support::ElectionProvider<
		Self::AccountId,
		Self::BlockNumber,
		// we only accept an election provider that has staking as data provider.
		DataProvider = Module<Self>,
	>;

	/// Maximum number of nominations per nominator.
	const MAX_NOMINATIONS: u32;

	/// Tokens have been minted and are unused for validator-reward.
	/// See [Era payout](./index.html#era-payout).
	type RewardRemainder: OnUnbalanced<NegativeImbalanceOf<Self>>;

	/// The overarching event type.
	type Event: From<Event<Self>> + Into<<Self as frame_system::Config>::Event>;

	/// Handler for the unbalanced reduction when slashing a staker.
	type Slash: OnUnbalanced<NegativeImbalanceOf<Self>>;

	/// Handler for the unbalanced increment when rewarding a staker.
	type Reward: OnUnbalanced<PositiveImbalanceOf<Self>>;

	/// Number of sessions per era.
	type SessionsPerEra: Get<SessionIndex>;

	/// Number of eras that staked funds must remain bonded for.
	type BondingDuration: Get<EraIndex>;

	/// Number of eras that slashes are deferred by, after computation.
	///
	/// This should be less than the bonding duration. Set to 0 if slashes
	/// should be applied immediately, without opportunity for intervention.
	type SlashDeferDuration: Get<EraIndex>;

	/// The origin which can cancel a deferred slash. Root can always do this.
	type SlashCancelOrigin: EnsureOrigin<Self::Origin>;

	/// Interface for interacting with a session module.
	type SessionInterface: self::SessionInterface<Self::AccountId>;

	/// The payout for validators and the system for the current era.
	/// See [Era payout](./index.html#era-payout).
	type EraPayout: EraPayout<BalanceOf<Self>>;

	/// Something that can estimate the next session change, accurately or as a best effort guess.
	type NextNewSession: EstimateNextNewSession<Self::BlockNumber>;

	/// The maximum number of nominators rewarded for each validator.
	///
	/// For each validator only the `$MaxNominatorRewardedPerValidator` biggest stakers can claim
	/// their reward. This used to limit the i/o cost for the nominator payout.
	type MaxNominatorRewardedPerValidator: Get<u32>;

	/// The maximum number of validators.
	type MaxValidators: Get<u32>;

	/// The maximum number of nominators.
	type MaxNominators: Get<u32>;

	/// The minimum bonded to be a validator.
	type MinValidatorBond: Get<BalanceOf<Self>>;

	/// The minimum bond.
	type MinBond: Get<BalanceOf<Self>>;

	/// Weight information for extrinsics in this pallet.
	type WeightInfo: WeightInfo;
}

/// Mode of era-forcing.
#[derive(Copy, Clone, PartialEq, Eq, Encode, Decode, RuntimeDebug)]
#[cfg_attr(feature = "std", derive(serde::Serialize, serde::Deserialize))]
pub enum Forcing {
	/// Not forcing anything - just let whatever happen.
	NotForcing,
	/// Force a new era, then reset to `NotForcing` as soon as it is done.
	ForceNew,
	/// Avoid a new era indefinitely.
	ForceNone,
	/// Force a new era at the end of all sessions indefinitely.
	ForceAlways,
}

impl Default for Forcing {
	fn default() -> Self {
		Forcing::NotForcing
	}
}

// A value placed in storage that represents the current version of the Staking storage. This value
// is used by the `on_runtime_upgrade` logic to determine whether we run storage migration logic.
// This should match directly with the semantic versions of the Rust crate.
#[derive(Encode, Decode, Clone, Copy, PartialEq, Eq, RuntimeDebug)]
enum Releases {
	V1_0_0Ancient,
	V2_0_0,
	V3_0_0,
	V4_0_0,
	V5_0_0, // blockable validators.
	V6_0_0, // removal of all storage associated with offchain phragmen.
	V6_1_0, // keep track of number of nominators / validators in map, not used yet.
}

impl Default for Releases {
	fn default() -> Self {
		Releases::V6_0_0
	}
}

decl_storage! {
	trait Store for Module<T: Config> as Staking {
		/// Number of eras to keep in history.
		///
		/// Information is kept for eras in `[current_era - history_depth; current_era]`.
		///
		/// Must be more than the number of eras delayed by session otherwise. I.e. active era must
		/// always be in history. I.e. `active_era > current_era - history_depth` must be
		/// guaranteed.
		HistoryDepth get(fn history_depth) config(): u32 = 84;

		/// The ideal number of staking participants.
		pub ValidatorCount get(fn validator_count) config(): u32;

		/// Minimum number of staking participants before emergency conditions are imposed.
		pub MinimumValidatorCount get(fn minimum_validator_count) config(): u32;

		/// Any validators that may never be slashed or forcibly kicked. It's a Vec since they're
		/// easy to initialize and the performance hit is minimal (we expect no more than four
		/// invulnerables) and restricted to testnets.
		pub Invulnerables get(fn invulnerables) config(): Vec<T::AccountId>;

		/// Map from all locked "stash" accounts to the controller account.
		pub Bonded get(fn bonded): map hasher(twox_64_concat) T::AccountId => Option<T::AccountId>;

		/// Map from all (unlocked) "controller" accounts to the info regarding the staking.
		pub Ledger get(fn ledger):
			map hasher(blake2_128_concat) T::AccountId
			=> Option<StakingLedger<T::AccountId, BalanceOf<T>>>;

		/// Where the reward payment should be made. Keyed by stash.
		pub Payee get(fn payee): map hasher(twox_64_concat) T::AccountId => RewardDestination<T::AccountId>;

		/// The map from (wannabe) validator stash key to the preferences of that validator.
		pub Validators get(fn validators):
			map hasher(twox_64_concat) T::AccountId => ValidatorPrefs;

		/// A tracker to keep count of the number of items in the `Validators` map.
		pub ValidatorsCount get(fn validators_count): u32;

		/// The map from nominator stash key to the set of stash keys of all validators to nominate.
		pub Nominators get(fn nominators):
			map hasher(twox_64_concat) T::AccountId => Option<Nominations<T::AccountId>>;

		/// A tracker to keep count of the number of items in the `Nominators` map.
		pub NominatorsCount get(fn nominators_count): u32;

		/// The current era index.
		///
		/// This is the latest planned era, depending on how the Session pallet queues the validator
		/// set, it might be active or not.
		pub CurrentEra get(fn current_era): Option<EraIndex>;

		/// The active era information, it holds index and start.
		///
		/// The active era is the era being currently rewarded. Validator set of this era must be
		/// equal to [`SessionInterface::validators`].
		pub ActiveEra get(fn active_era): Option<ActiveEraInfo>;

		/// The session index at which the era start for the last `HISTORY_DEPTH` eras.
		///
		/// Note: This tracks the starting session (i.e. session index when era start being active)
		/// for the eras in `[CurrentEra - HISTORY_DEPTH, CurrentEra]`.
		pub ErasStartSessionIndex get(fn eras_start_session_index):
			map hasher(twox_64_concat) EraIndex => Option<SessionIndex>;

		/// Exposure of validator at era.
		///
		/// This is keyed first by the era index to allow bulk deletion and then the stash account.
		///
		/// Is it removed after `HISTORY_DEPTH` eras.
		/// If stakers hasn't been set or has been removed then empty exposure is returned.
		pub ErasStakers get(fn eras_stakers):
			double_map hasher(twox_64_concat) EraIndex, hasher(twox_64_concat) T::AccountId
			=> Exposure<T::AccountId, BalanceOf<T>>;

		/// Clipped Exposure of validator at era.
		///
		/// This is similar to [`ErasStakers`] but number of nominators exposed is reduced to the
		/// `T::MaxNominatorRewardedPerValidator` biggest stakers.
		/// (Note: the field `total` and `own` of the exposure remains unchanged).
		/// This is used to limit the i/o cost for the nominator payout.
		///
		/// This is keyed fist by the era index to allow bulk deletion and then the stash account.
		///
		/// Is it removed after `HISTORY_DEPTH` eras.
		/// If stakers hasn't been set or has been removed then empty exposure is returned.
		pub ErasStakersClipped get(fn eras_stakers_clipped):
			double_map hasher(twox_64_concat) EraIndex, hasher(twox_64_concat) T::AccountId
			=> Exposure<T::AccountId, BalanceOf<T>>;

		/// Similar to `ErasStakers`, this holds the preferences of validators.
		///
		/// This is keyed first by the era index to allow bulk deletion and then the stash account.
		///
		/// Is it removed after `HISTORY_DEPTH` eras.
		// If prefs hasn't been set or has been removed then 0 commission is returned.
		pub ErasValidatorPrefs get(fn eras_validator_prefs):
			double_map hasher(twox_64_concat) EraIndex, hasher(twox_64_concat) T::AccountId
			=> ValidatorPrefs;

		/// The total validator era payout for the last `HISTORY_DEPTH` eras.
		///
		/// Eras that haven't finished yet or has been removed doesn't have reward.
		pub ErasValidatorReward get(fn eras_validator_reward):
			map hasher(twox_64_concat) EraIndex => Option<BalanceOf<T>>;

		/// Rewards for the last `HISTORY_DEPTH` eras.
		/// If reward hasn't been set or has been removed then 0 reward is returned.
		pub ErasRewardPoints get(fn eras_reward_points):
			map hasher(twox_64_concat) EraIndex => EraRewardPoints<T::AccountId>;

		/// The total amount staked for the last `HISTORY_DEPTH` eras.
		/// If total hasn't been set or has been removed then 0 stake is returned.
		pub ErasTotalStake get(fn eras_total_stake):
			map hasher(twox_64_concat) EraIndex => BalanceOf<T>;

		/// Mode of era forcing.
		pub ForceEra get(fn force_era) config(): Forcing;

		/// The percentage of the slash that is distributed to reporters.
		///
		/// The rest of the slashed value is handled by the `Slash`.
		pub SlashRewardFraction get(fn slash_reward_fraction) config(): Perbill;

		/// The amount of currency given to reporters of a slash event which was
		/// canceled by extraordinary circumstances (e.g. governance).
		pub CanceledSlashPayout get(fn canceled_payout) config(): BalanceOf<T>;

		/// All unapplied slashes that are queued for later.
		pub UnappliedSlashes:
			map hasher(twox_64_concat) EraIndex => Vec<UnappliedSlash<T::AccountId, BalanceOf<T>>>;

		/// A mapping from still-bonded eras to the first session index of that era.
		///
		/// Must contains information for eras for the range:
		/// `[active_era - bounding_duration; active_era]`
		BondedEras: Vec<(EraIndex, SessionIndex)>;

		/// All slashing events on validators, mapped by era to the highest slash proportion
		/// and slash value of the era.
		ValidatorSlashInEra:
			double_map hasher(twox_64_concat) EraIndex, hasher(twox_64_concat) T::AccountId
			=> Option<(Perbill, BalanceOf<T>)>;

		/// All slashing events on nominators, mapped by era to the highest slash value of the era.
		NominatorSlashInEra:
			double_map hasher(twox_64_concat) EraIndex, hasher(twox_64_concat) T::AccountId
			=> Option<BalanceOf<T>>;

		/// Slashing spans for stash accounts.
		SlashingSpans get(fn slashing_spans): map hasher(twox_64_concat) T::AccountId => Option<slashing::SlashingSpans>;

		/// Records information about the maximum slash of a stash within a slashing span,
		/// as well as how much reward has been paid out.
		SpanSlash:
			map hasher(twox_64_concat) (T::AccountId, slashing::SpanIndex)
			=> slashing::SpanRecord<BalanceOf<T>>;

		/// The earliest era for which we have a pending, unapplied slash.
		EarliestUnappliedSlash: Option<EraIndex>;

		/// The last planned session scheduled by the session pallet.
		///
		/// This is basically in sync with the call to [`SessionManager::new_session`].
		pub CurrentPlannedSession get(fn current_planned_session): SessionIndex;

		/// True if network has been upgraded to this version.
		/// Storage version of the pallet.
		///
		/// This is set to v6.0.0 for new networks.
		StorageVersion build(|_: &GenesisConfig<T>| Releases::V6_0_0): Releases;
	}
	add_extra_genesis {
		config(stakers):
			Vec<(T::AccountId, T::AccountId, BalanceOf<T>, StakerStatus<T::AccountId>)>;
		build(|config: &GenesisConfig<T>| {
			for &(ref stash, ref controller, balance, ref status) in &config.stakers {
				assert!(
					T::Currency::free_balance(&stash) >= balance,
					"Stash does not have enough balance to bond."
				);
				let _ = <Module<T>>::bond(
					T::Origin::from(Some(stash.clone()).into()),
					T::Lookup::unlookup(controller.clone()),
					balance,
					RewardDestination::Staked,
				);
				let _ = match status {
					StakerStatus::Validator => {
						<Module<T>>::validate(
							T::Origin::from(Some(controller.clone()).into()),
							Default::default(),
						)
					},
					StakerStatus::Nominator(votes) => {
						<Module<T>>::nominate(
							T::Origin::from(Some(controller.clone()).into()),
							votes.iter().map(|l| T::Lookup::unlookup(l.clone())).collect(),
						)
					}, _ => Ok(())
				};
			}
		});
	}
}

pub mod migrations {
	use super::*;

	pub mod v7 {
		use super::*;

		pub fn pre_migrate<T: Config>() -> Result<(), &'static str> {
			assert!(ValidatorsCount::get().is_zero(), "ValidatorsCount already set.");
			assert!(NominatorsCount::get().is_zero(), "NominatorsCount already set.");
			assert!(StorageVersion::get() == Releases::V6_0_0);
			Ok(())
		}

		pub fn migrate<T: Config>() -> Weight {
			log!(info, "Migrating staking to Releases::V6_1_0");
			let validator_count = Validators::<T>::iter().count() as u32;
			let nominator_count = Nominators::<T>::iter().count() as u32;

			ValidatorsCount::put(validator_count);
			NominatorsCount::put(nominator_count);

			StorageVersion::put(Releases::V6_1_0);
			log!(info, "Done.");

			T::DbWeight::get().reads_writes(
				validator_count.saturating_add(nominator_count).into(),
				2,
			)
		}
	}

	pub mod v6 {
		use super::*;
		use frame_support::{traits::Get, weights::Weight, generate_storage_alias};

		// NOTE: value type doesn't matter, we just set it to () here.
		generate_storage_alias!(Staking, SnapshotValidators => Value<()>);
		generate_storage_alias!(Staking, SnapshotNominators => Value<()>);
		generate_storage_alias!(Staking, QueuedElected => Value<()>);
		generate_storage_alias!(Staking, QueuedScore => Value<()>);
		generate_storage_alias!(Staking, EraElectionStatus => Value<()>);
		generate_storage_alias!(Staking, IsCurrentSessionFinal => Value<()>);

		/// check to execute prior to migration.
		pub fn pre_migrate<T: Config>() -> Result<(), &'static str> {
			// these may or may not exist.
			log!(info, "SnapshotValidators.exits()? {:?}", SnapshotValidators::exists());
			log!(info, "SnapshotNominators.exits()? {:?}", SnapshotNominators::exists());
			log!(info, "QueuedElected.exits()? {:?}", QueuedElected::exists());
			log!(info, "QueuedScore.exits()? {:?}", QueuedScore::exists());
			// these must exist.
			assert!(IsCurrentSessionFinal::exists(), "IsCurrentSessionFinal storage item not found!");
			assert!(EraElectionStatus::exists(), "EraElectionStatus storage item not found!");
			Ok(())
		}

		/// Migrate storage to v6.
		pub fn migrate<T: Config>() -> Weight {
			log!(info, "Migrating staking to Releases::V6_0_0");

			SnapshotValidators::kill();
			SnapshotNominators::kill();
			QueuedElected::kill();
			QueuedScore::kill();
			EraElectionStatus::kill();
			IsCurrentSessionFinal::kill();

			StorageVersion::put(Releases::V6_0_0);
			log!(info, "Done.");
			T::DbWeight::get().writes(6 + 1)
		}
	}
}

decl_event!(
	pub enum Event<T> where Balance = BalanceOf<T>, <T as frame_system::Config>::AccountId {
		/// The era payout has been set; the first balance is the validator-payout; the second is
		/// the remainder from the maximum amount of reward.
		/// \[era_index, validator_payout, remainder\]
		EraPayout(EraIndex, Balance, Balance),
		/// The staker has been rewarded by this amount. \[stash, amount\]
		Reward(AccountId, Balance),
		/// One validator (and its nominators) has been slashed by the given amount.
		/// \[validator, amount\]
		Slash(AccountId, Balance),
		/// An old slashing report from a prior era was discarded because it could
		/// not be processed. \[session_index\]
		OldSlashingReportDiscarded(SessionIndex),
		/// A new set of stakers was elected.
		StakingElection,
		/// An account has bonded this amount. \[stash, amount\]
		///
		/// NOTE: This event is only emitted when funds are bonded via a dispatchable. Notably,
		/// it will not be emitted for staking rewards when they are added to stake.
		Bonded(AccountId, Balance),
		/// An account has unbonded this amount. \[stash, amount\]
		Unbonded(AccountId, Balance),
		/// An account has called `withdraw_unbonded` and removed unbonding chunks worth `Balance`
		/// from the unlocking queue. \[stash, amount\]
		Withdrawn(AccountId, Balance),
		/// A nominator has been kicked from a validator. \[nominator, stash\]
		Kicked(AccountId, AccountId),
	}
);

decl_error! {
	/// Error for the staking module.
	pub enum Error for Module<T: Config> {
		/// Not a controller account.
		NotController,
		/// Not a stash account.
		NotStash,
		/// Stash is already bonded.
		AlreadyBonded,
		/// Controller is already paired.
		AlreadyPaired,
		/// Targets cannot be empty.
		EmptyTargets,
		/// Duplicate index.
		DuplicateIndex,
		/// Slash record index out of bounds.
		InvalidSlashIndex,
		/// Can not bond with value less than minimum balance.
		InsufficientValue,
		/// Can not schedule more unlock chunks.
		NoMoreChunks,
		/// Can not rebond without unlocking chunks.
		NoUnlockChunk,
		/// Attempting to target a stash that still has funds.
		FundedTarget,
		/// Invalid era to reward.
		InvalidEraToReward,
		/// Invalid number of nominations.
		InvalidNumberOfNominations,
		/// Items are not sorted and unique.
		NotSortedAndUnique,
		/// Rewards for this era have already been claimed for this validator.
		AlreadyClaimed,
		/// Incorrect previous history depth input provided.
		IncorrectHistoryDepth,
		/// Incorrect number of slashing spans provided.
		IncorrectSlashingSpans,
		/// Internal state has become somehow corrupted and the operation cannot continue.
		BadState,
		/// Too many nomination targets supplied.
		TooManyTargets,
		/// A nomination target was supplied that was blocked or otherwise not a validator.
		BadTarget,
		/// Too many nominators are in the system.
		TooManyNominators,
		/// Too many validators are in the system.
		TooManyValidators,
	}
}

decl_module! {
	pub struct Module<T: Config> for enum Call where origin: T::Origin {
		/// Number of sessions per era.
		const SessionsPerEra: SessionIndex = T::SessionsPerEra::get();

		/// Number of eras that staked funds must remain bonded for.
		const BondingDuration: EraIndex = T::BondingDuration::get();

		/// Number of eras that slashes are deferred by, after computation.
		///
		/// This should be less than the bonding duration.
		/// Set to 0 if slashes should be applied immediately, without opportunity for
		/// intervention.
		const SlashDeferDuration: EraIndex = T::SlashDeferDuration::get();

		/// The maximum number of nominators rewarded for each validator.
		///
		/// For each validator only the `$MaxNominatorRewardedPerValidator` biggest stakers can claim
		/// their reward. This used to limit the i/o cost for the nominator payout.
		const MaxNominatorRewardedPerValidator: u32 = T::MaxNominatorRewardedPerValidator::get();

		/// Maximum number of nominations per nominator.
		const MaxNominations: u32 = T::MAX_NOMINATIONS;

		type Error = Error<T>;

		fn deposit_event() = default;

		fn on_runtime_upgrade() -> Weight {
			if StorageVersion::get() == Releases::V5_0_0 {
				migrations::v6::migrate::<T>()
			} else {
				T::DbWeight::get().reads(1)
			}
		}

		fn on_initialize(_now: T::BlockNumber) -> Weight {
			// just return the weight of the on_finalize.
			T::DbWeight::get().reads(1)
		}

		fn on_finalize() {
			// Set the start of the first era.
			if let Some(mut active_era) = Self::active_era() {
				if active_era.start.is_none() {
					let now_as_millis_u64 = T::UnixTime::now().as_millis().saturated_into::<u64>();
					active_era.start = Some(now_as_millis_u64);
					// This write only ever happens once, we don't include it in the weight in general
					ActiveEra::put(active_era);
				}
			}
			// `on_finalize` weight is tracked in `on_initialize`
		}

		fn integrity_test() {
			sp_io::TestExternalities::new_empty().execute_with(||
				assert!(
					T::SlashDeferDuration::get() < T::BondingDuration::get() || T::BondingDuration::get() == 0,
					"As per documentation, slash defer duration ({}) should be less than bonding duration ({}).",
					T::SlashDeferDuration::get(),
					T::BondingDuration::get(),
				)
			);
		}

		/// Take the origin account as a stash and lock up `value` of its balance. `controller` will
		/// be the account that controls it.
		///
		/// `value` must be more than the `minimum_balance` specified by `T::Currency`.
		///
		/// The dispatch origin for this call must be _Signed_ by the stash account.
		///
		/// Emits `Bonded`.
		///
		/// # <weight>
		/// - Independent of the arguments. Moderate complexity.
		/// - O(1).
		/// - Three extra DB entries.
		///
		/// NOTE: Two of the storage writes (`Self::bonded`, `Self::payee`) are _never_ cleaned
		/// unless the `origin` falls below _existential deposit_ and gets removed as dust.
		/// ------------------
		/// Weight: O(1)
		/// DB Weight:
		/// - Read: Bonded, Ledger, [Origin Account], Current Era, History Depth, Locks
		/// - Write: Bonded, Payee, [Origin Account], Locks, Ledger
		/// # </weight>
		#[weight = T::WeightInfo::bond()]
		pub fn bond(origin,
			controller: <T::Lookup as StaticLookup>::Source,
			#[compact] value: BalanceOf<T>,
			payee: RewardDestination<T::AccountId>,
		) {
			let stash = ensure_signed(origin)?;

			if <Bonded<T>>::contains_key(&stash) {
				Err(Error::<T>::AlreadyBonded)?
			}

			let controller = T::Lookup::lookup(controller)?;

			if <Ledger<T>>::contains_key(&controller) {
				Err(Error::<T>::AlreadyPaired)?
			}

			// reject a bond which is too low.
			if value < T::MinBond::get() {
				Err(Error::<T>::InsufficientValue)?
			}

			system::Pallet::<T>::inc_consumers(&stash).map_err(|_| Error::<T>::BadState)?;

			// You're auto-bonded forever, here. We might improve this by only bonding when
			// you actually validate/nominate and remove once you unbond __everything__.
			<Bonded<T>>::insert(&stash, &controller);
			<Payee<T>>::insert(&stash, payee);

			let current_era = CurrentEra::get().unwrap_or(0);
			let history_depth = Self::history_depth();
			let last_reward_era = current_era.saturating_sub(history_depth);

			let stash_balance = T::Currency::free_balance(&stash);
			let value = value.min(stash_balance);
			Self::deposit_event(RawEvent::Bonded(stash.clone(), value));
			let item = StakingLedger {
				stash,
				total: value,
				active: value,
				unlocking: vec![],
				claimed_rewards: (last_reward_era..current_era).collect(),
			};
			Self::update_ledger(&controller, &item);
		}

		/// Add some extra amount that have appeared in the stash `free_balance` into the balance up
		/// for staking.
		///
		/// Use this if there are additional funds in your stash account that you wish to bond.
		/// Unlike [`bond`] or [`unbond`] this function does not impose any limitation on the amount
		/// that can be added.
		///
		/// The dispatch origin for this call must be _Signed_ by the stash, not the controller and
		/// it can be only called when [`EraElectionStatus`] is `Closed`.
		///
		/// Emits `Bonded`.
		///
		/// # <weight>
		/// - Independent of the arguments. Insignificant complexity.
		/// - O(1).
		/// - One DB entry.
		/// ------------
		/// DB Weight:
		/// - Read: Era Election Status, Bonded, Ledger, [Origin Account], Locks
		/// - Write: [Origin Account], Locks, Ledger
		/// # </weight>
		#[weight = T::WeightInfo::bond_extra()]
		fn bond_extra(origin, #[compact] max_additional: BalanceOf<T>) {
			let stash = ensure_signed(origin)?;

			let controller = Self::bonded(&stash).ok_or(Error::<T>::NotStash)?;
			let mut ledger = Self::ledger(&controller).ok_or(Error::<T>::NotController)?;

			let stash_balance = T::Currency::free_balance(&stash);
			if let Some(extra) = stash_balance.checked_sub(&ledger.total) {
				let extra = extra.min(max_additional);
				ledger.total += extra;
				ledger.active += extra;
				// last check: the new active amount of ledger must be at least min bond.
				ensure!(ledger.active >= T::MinBond::get(), Error::<T>::InsufficientValue);

				Self::deposit_event(RawEvent::Bonded(stash, extra));
				Self::update_ledger(&controller, &ledger);
			}
		}

		/// Schedule a portion of the stash to be unlocked ready for transfer out after the bond
		/// period ends. If this leaves an amount actively bonded less than
		/// T::MinBond::get(), then it is increased to the full amount.
		///
		/// Once the unlock period is done, you can call `withdraw_unbonded` to actually move
		/// the funds out of management ready for transfer.
		///
		/// No more than a limited number of unlocking chunks (see `MAX_UNLOCKING_CHUNKS`)
		/// can co-exists at the same time. In that case, [`Call::withdraw_unbonded`] need
		/// to be called first to remove some of the chunks (if possible).
		///
		/// The dispatch origin for this call must be _Signed_ by the controller, not the stash.
		/// And, it can be only called when [`EraElectionStatus`] is `Closed`.
		///
		/// Emits `Unbonded`.
		///
		/// See also [`Call::withdraw_unbonded`].
		///
		/// # <weight>
		/// - Independent of the arguments. Limited but potentially exploitable complexity.
		/// - Contains a limited number of reads.
		/// - Each call (requires the remainder of the bonded balance to be above `MinBond`)
		///   will cause a new entry to be inserted into a vector (`Ledger.unlocking`) kept in storage.
		///   The only way to clean the aforementioned storage item is also user-controlled via
		///   `withdraw_unbonded`.
		/// - One DB entry.
		/// ----------
		/// Weight: O(1)
		/// DB Weight:
		/// - Read: EraElectionStatus, Ledger, CurrentEra, Locks, BalanceOf Stash,
		/// - Write: Locks, Ledger, BalanceOf Stash,
		/// </weight>
		#[weight = T::WeightInfo::unbond()]
		fn unbond(origin, #[compact] value: BalanceOf<T>) {
			let controller = ensure_signed(origin)?;
			let mut ledger = Self::ledger(&controller).ok_or(Error::<T>::NotController)?;
			ensure!(
				ledger.unlocking.len() < MAX_UNLOCKING_CHUNKS,
				Error::<T>::NoMoreChunks,
			);

			let mut value = value.min(ledger.active);

			if !value.is_zero() {
				ledger.active -= value;

				// Avoid there being a less than a minimum bond left in the staking system.
				if ledger.active < T::MinBond::get() {
					value += ledger.active;
					ledger.active = Zero::zero();
				}

				// Note: in case there is no current era it is fine to bond one era more.
				let era = Self::current_era().unwrap_or(0) + T::BondingDuration::get();
				ledger.unlocking.push(UnlockChunk { value, era });
				Self::update_ledger(&controller, &ledger);
				Self::deposit_event(RawEvent::Unbonded(ledger.stash, value));
			}
		}

		/// Remove any unlocked chunks from the `unlocking` queue from our management.
		///
		/// This essentially frees up that balance to be used by the stash account to do
		/// whatever it wants.
		///
		/// The dispatch origin for this call must be _Signed_ by the controller, not the stash.
		/// And, it can be only called when [`EraElectionStatus`] is `Closed`.
		///
		/// Emits `Withdrawn`.
		///
		/// See also [`Call::unbond`].
		///
		/// # <weight>
		/// - Could be dependent on the `origin` argument and how much `unlocking` chunks exist.
		///  It implies `consolidate_unlocked` which loops over `Ledger.unlocking`, which is
		///  indirectly user-controlled. See [`unbond`] for more detail.
		/// - Contains a limited number of reads, yet the size of which could be large based on `ledger`.
		/// - Writes are limited to the `origin` account key.
		/// ---------------
		/// Complexity O(S) where S is the number of slashing spans to remove
		/// Update:
		/// - Reads: EraElectionStatus, Ledger, Current Era, Locks, [Origin Account]
		/// - Writes: [Origin Account], Locks, Ledger
		/// Kill:
		/// - Reads: EraElectionStatus, Ledger, Current Era, Bonded, Slashing Spans, [Origin
		///   Account], Locks, BalanceOf stash
		/// - Writes: Bonded, Slashing Spans (if S > 0), Ledger, Payee, Validators, Nominators,
		///   [Origin Account], Locks, BalanceOf stash.
		/// - Writes Each: SpanSlash * S
		/// NOTE: Weight annotation is the kill scenario, we refund otherwise.
		/// # </weight>
		#[weight = T::WeightInfo::withdraw_unbonded_kill(*num_slashing_spans)]
		fn withdraw_unbonded(origin, num_slashing_spans: u32) -> DispatchResultWithPostInfo {
			let controller = ensure_signed(origin)?;
			let mut ledger = Self::ledger(&controller).ok_or(Error::<T>::NotController)?;
			let (stash, old_total) = (ledger.stash.clone(), ledger.total);
			if let Some(current_era) = Self::current_era() {
				ledger = ledger.consolidate_unlocked(current_era)
			}

			let is_validator = Validators::<T>::contains_key(&stash);

			// The minimum bond allowed for a stash before we clean it up.
			// Requirements to be a validator are likely higher than normal.
			let min_bond = if is_validator { T::MinValidatorBond::get() } else { T::MinBond::get() };

			let post_info_weight = if ledger.unlocking.is_empty() && ledger.active < min_bond {
				// This account must have called `unbond()` with some value that caused the active
				// portion to fall below existential deposit + will have no more unlocking chunks
				// left. We can now safely remove all staking-related information.
				Self::kill_stash(&stash, num_slashing_spans)?;
				// remove the lock.
				T::Currency::remove_lock(STAKING_ID, &stash);
				// This is worst case scenario, so we use the full weight and return None
				None
			} else {
				// This was the consequence of a partial unbond. just update the ledger and move on.
				Self::update_ledger(&controller, &ledger);

				// This is only an update, so we use less overall weight.
				Some(T::WeightInfo::withdraw_unbonded_update(num_slashing_spans))
			};

			// `old_total` should never be less than the new total because
			// `consolidate_unlocked` strictly subtracts balance.
			if ledger.total < old_total {
				// Already checked that this won't overflow by entry condition.
				let value = old_total - ledger.total;
				Self::deposit_event(RawEvent::Withdrawn(stash, value));
			}

			Ok(post_info_weight.into())
		}

		/// Declare the desire to validate for the origin controller.
		///
		/// Effects will be felt at the beginning of the next era.
		///
		/// The dispatch origin for this call must be _Signed_ by the controller, not the stash.
		/// And, it can be only called when [`EraElectionStatus`] is `Closed`.
		///
		/// # <weight>
		/// - Independent of the arguments. Insignificant complexity.
		/// - Contains a limited number of reads.
		/// - Writes are limited to the `origin` account key.
		/// -----------
		/// Weight: O(1)
		/// DB Weight:
		/// - Read: Era Election Status, Ledger
		/// - Write: Nominators, Validators
		/// # </weight>
		#[weight = T::WeightInfo::validate()]
		pub fn validate(origin, prefs: ValidatorPrefs) {
			let controller = ensure_signed(origin)?;
			let ledger = Self::ledger(&controller).ok_or(Error::<T>::NotController)?;
			ensure!(ledger.active >= T::MinValidatorBond::get(), Error::<T>::InsufficientValue);
			ensure!(ValidatorsCount::get() < T::MaxValidators::get(), Error::<T>::TooManyValidators);

			let stash = &ledger.stash;
			if Nominators::<T>::contains_key(stash) {
				Nominators::<T>::remove(stash);
				NominatorsCount::mutate(|x| *x = x.saturating_sub(One::one()));
<<<<<<< HEAD
=======
			}
			if !Validators::<T>::contains_key(stash) {
				ValidatorsCount::mutate(|x| *x = x.saturating_add(One::one()));
>>>>>>> b2ef6c8d
			}

			Validators::<T>::insert(stash, prefs);
		}

		/// Declare the desire to nominate `targets` for the origin controller.
		///
		/// Effects will be felt at the beginning of the next era. This can only be called when
		/// [`EraElectionStatus`] is `Closed`.
		///
		/// The dispatch origin for this call must be _Signed_ by the controller, not the stash.
		/// And, it can be only called when [`EraElectionStatus`] is `Closed`.
		///
		/// # <weight>
		/// - The transaction's complexity is proportional to the size of `targets` (N)
		/// which is capped at CompactAssignments::LIMIT (MAX_NOMINATIONS).
		/// - Both the reads and writes follow a similar pattern.
		/// ---------
		/// Weight: O(N)
		/// where N is the number of targets
		/// DB Weight:
		/// - Reads: Era Election Status, Ledger, Current Era
		/// - Writes: Validators, Nominators
		/// # </weight>
		#[weight = T::WeightInfo::nominate(targets.len() as u32)]
		pub fn nominate(origin, targets: Vec<<T::Lookup as StaticLookup>::Source>) {
			let controller = ensure_signed(origin)?;
			let ledger = Self::ledger(&controller).ok_or(Error::<T>::NotController)?;
			let stash = &ledger.stash;
			ensure!(!targets.is_empty(), Error::<T>::EmptyTargets);
			ensure!(targets.len() <= T::MAX_NOMINATIONS as usize, Error::<T>::TooManyTargets);
			ensure!(NominatorsCount::get() < T::MaxNominators::get(), Error::<T>::TooManyValidators);

			let old = Nominators::<T>::get(stash).map_or_else(Vec::new, |x| x.targets);

			let targets = targets.into_iter()
				.map(|t| T::Lookup::lookup(t).map_err(DispatchError::from))
				.map(|n| n.and_then(|n| if old.contains(&n) || !Validators::<T>::get(&n).blocked {
					Ok(n)
				} else {
					Err(Error::<T>::BadTarget.into())
				}))
				.collect::<result::Result<Vec<T::AccountId>, _>>()?;

			let nominations = Nominations {
				targets,
				// initial nominations are considered submitted at era 0. See `Nominations` doc
				submitted_in: Self::current_era().unwrap_or(0),
				suppressed: false,
			};

			if Validators::<T>::contains_key(stash) {
				Validators::<T>::remove(stash);
				ValidatorsCount::mutate(|x| *x = x.saturating_sub(One::one()));
			}
			if !Nominators::<T>::contains_key(stash) {
				NominatorsCount::mutate(|x| *x = x.saturating_add(One::one()));
			}

			Nominators::<T>::insert(stash, &nominations);
		}

		/// Declare no desire to either validate or nominate.
		///
		/// Effects will be felt at the beginning of the next era.
		///
		/// The dispatch origin for this call must be _Signed_ by the controller, not the stash.
		/// And, it can be only called when [`EraElectionStatus`] is `Closed`.
		///
		/// # <weight>
		/// - Independent of the arguments. Insignificant complexity.
		/// - Contains one read.
		/// - Writes are limited to the `origin` account key.
		/// --------
		/// Weight: O(1)
		/// DB Weight:
		/// - Read: EraElectionStatus, Ledger
		/// - Write: Validators, Nominators
		/// # </weight>
		#[weight = T::WeightInfo::chill()]
		fn chill(origin) {
			let controller = ensure_signed(origin)?;
			let ledger = Self::ledger(&controller).ok_or(Error::<T>::NotController)?;
			Self::chill_stash(&ledger.stash);
		}

		/// (Re-)set the payment target for a controller.
		///
		/// Effects will be felt at the beginning of the next era.
		///
		/// The dispatch origin for this call must be _Signed_ by the controller, not the stash.
		///
		/// # <weight>
		/// - Independent of the arguments. Insignificant complexity.
		/// - Contains a limited number of reads.
		/// - Writes are limited to the `origin` account key.
		/// ---------
		/// - Weight: O(1)
		/// - DB Weight:
		///     - Read: Ledger
		///     - Write: Payee
		/// # </weight>
		#[weight = T::WeightInfo::set_payee()]
		fn set_payee(origin, payee: RewardDestination<T::AccountId>) {
			let controller = ensure_signed(origin)?;
			let ledger = Self::ledger(&controller).ok_or(Error::<T>::NotController)?;
			let stash = &ledger.stash;
			<Payee<T>>::insert(stash, payee);
		}

		/// (Re-)set the controller of a stash.
		///
		/// Effects will be felt at the beginning of the next era.
		///
		/// The dispatch origin for this call must be _Signed_ by the stash, not the controller.
		///
		/// # <weight>
		/// - Independent of the arguments. Insignificant complexity.
		/// - Contains a limited number of reads.
		/// - Writes are limited to the `origin` account key.
		/// ----------
		/// Weight: O(1)
		/// DB Weight:
		/// - Read: Bonded, Ledger New Controller, Ledger Old Controller
		/// - Write: Bonded, Ledger New Controller, Ledger Old Controller
		/// # </weight>
		#[weight = T::WeightInfo::set_controller()]
		fn set_controller(origin, controller: <T::Lookup as StaticLookup>::Source) {
			let stash = ensure_signed(origin)?;
			let old_controller = Self::bonded(&stash).ok_or(Error::<T>::NotStash)?;
			let controller = T::Lookup::lookup(controller)?;
			if <Ledger<T>>::contains_key(&controller) {
				Err(Error::<T>::AlreadyPaired)?
			}
			if controller != old_controller {
				<Bonded<T>>::insert(&stash, &controller);
				if let Some(l) = <Ledger<T>>::take(&old_controller) {
					<Ledger<T>>::insert(&controller, l);
				}
			}
		}

		/// Sets the ideal number of validators.
		///
		/// The dispatch origin must be Root.
		///
		/// # <weight>
		/// Weight: O(1)
		/// Write: Validator Count
		/// # </weight>
		#[weight = T::WeightInfo::set_validator_count()]
		fn set_validator_count(origin, #[compact] new: u32) {
			ensure_root(origin)?;
			ensure!(new <= T::MaxValidators::get(), Error::<T>::TooManyValidators);
			ValidatorCount::put(new);
		}

		/// Increments the ideal number of validators.
		///
		/// The dispatch origin must be Root.
		///
		/// # <weight>
		/// Same as [`set_validator_count`].
		/// # </weight>
		#[weight = T::WeightInfo::set_validator_count()]
		fn increase_validator_count(origin, #[compact] additional: u32) {
			ensure_root(origin)?;
			ValidatorCount::try_mutate(|n| -> DispatchResult {
				*n += additional;
				ensure!(*n <= T::MaxValidators::get(), Error::<T>::TooManyValidators);
				Ok(())
			})?;
		}

		/// Scale up the ideal number of validators by a factor.
		///
		/// The dispatch origin must be Root.
		///
		/// # <weight>
		/// Same as [`set_validator_count`].
		/// # </weight>
		#[weight = T::WeightInfo::set_validator_count()]
		fn scale_validator_count(origin, factor: Percent) {
			ensure_root(origin)?;
			ValidatorCount::try_mutate(|n| -> DispatchResult {
				*n += factor * *n;
				ensure!(*n <= T::MaxValidators::get(), Error::<T>::TooManyValidators);
				Ok(())
			})?;
		}

		/// Force there to be no new eras indefinitely.
		///
		/// The dispatch origin must be Root.
		///
		/// # <weight>
		/// - No arguments.
		/// - Weight: O(1)
		/// - Write: ForceEra
		/// # </weight>
		#[weight = T::WeightInfo::force_no_eras()]
		fn force_no_eras(origin) {
			ensure_root(origin)?;
			ForceEra::put(Forcing::ForceNone);
		}

		/// Force there to be a new era at the end of the next session. After this, it will be
		/// reset to normal (non-forced) behaviour.
		///
		/// The dispatch origin must be Root.
		///
		/// # <weight>
		/// - No arguments.
		/// - Weight: O(1)
		/// - Write ForceEra
		/// # </weight>
		#[weight = T::WeightInfo::force_new_era()]
		fn force_new_era(origin) {
			ensure_root(origin)?;
			ForceEra::put(Forcing::ForceNew);
		}

		/// Set the validators who cannot be slashed (if any).
		///
		/// The dispatch origin must be Root.
		///
		/// # <weight>
		/// - O(V)
		/// - Write: Invulnerables
		/// # </weight>
		#[weight = T::WeightInfo::set_invulnerables(invulnerables.len() as u32)]
		fn set_invulnerables(origin, invulnerables: Vec<T::AccountId>) {
			ensure_root(origin)?;
			<Invulnerables<T>>::put(invulnerables);
		}

		/// Force a current staker to become completely unstaked, immediately.
		///
		/// The dispatch origin must be Root.
		///
		/// # <weight>
		/// O(S) where S is the number of slashing spans to be removed
		/// Reads: Bonded, Slashing Spans, Account, Locks
		/// Writes: Bonded, Slashing Spans (if S > 0), Ledger, Payee, Validators, Nominators, Account, Locks
		/// Writes Each: SpanSlash * S
		/// # </weight>
		#[weight = T::WeightInfo::force_unstake(*num_slashing_spans)]
		fn force_unstake(origin, stash: T::AccountId, num_slashing_spans: u32) {
			ensure_root(origin)?;

			// remove all staking-related information.
			Self::kill_stash(&stash, num_slashing_spans)?;

			// remove the lock.
			T::Currency::remove_lock(STAKING_ID, &stash);
		}

		/// Force there to be a new era at the end of sessions indefinitely.
		///
		/// The dispatch origin must be Root.
		///
		/// # <weight>
		/// - Weight: O(1)
		/// - Write: ForceEra
		/// # </weight>
		#[weight = T::WeightInfo::force_new_era_always()]
		fn force_new_era_always(origin) {
			ensure_root(origin)?;
			ForceEra::put(Forcing::ForceAlways);
		}

		/// Cancel enactment of a deferred slash.
		///
		/// Can be called by the `T::SlashCancelOrigin`.
		///
		/// Parameters: era and indices of the slashes for that era to kill.
		///
		/// # <weight>
		/// Complexity: O(U + S)
		/// with U unapplied slashes weighted with U=1000
		/// and S is the number of slash indices to be canceled.
		/// - Read: Unapplied Slashes
		/// - Write: Unapplied Slashes
		/// # </weight>
		#[weight = T::WeightInfo::cancel_deferred_slash(slash_indices.len() as u32)]
		fn cancel_deferred_slash(origin, era: EraIndex, slash_indices: Vec<u32>) {
			T::SlashCancelOrigin::ensure_origin(origin)?;

			ensure!(!slash_indices.is_empty(), Error::<T>::EmptyTargets);
			ensure!(is_sorted_and_unique(&slash_indices), Error::<T>::NotSortedAndUnique);

			let mut unapplied = <Self as Store>::UnappliedSlashes::get(&era);
			let last_item = slash_indices[slash_indices.len() - 1];
			ensure!((last_item as usize) < unapplied.len(), Error::<T>::InvalidSlashIndex);

			for (removed, index) in slash_indices.into_iter().enumerate() {
				let index = (index as usize) - removed;
				unapplied.remove(index);
			}

			<Self as Store>::UnappliedSlashes::insert(&era, &unapplied);
		}

		/// Pay out all the stakers behind a single validator for a single era.
		///
		/// - `validator_stash` is the stash account of the validator. Their nominators, up to
		///   `T::MaxNominatorRewardedPerValidator`, will also receive their rewards.
		/// - `era` may be any era between `[current_era - history_depth; current_era]`.
		///
		/// The origin of this call must be _Signed_. Any account can call this function, even if
		/// it is not one of the stakers.
		///
		/// This can only be called when [`EraElectionStatus`] is `Closed`.
		///
		/// # <weight>
		/// - Time complexity: at most O(MaxNominatorRewardedPerValidator).
		/// - Contains a limited number of reads and writes.
		/// -----------
		/// N is the Number of payouts for the validator (including the validator)
		/// Weight:
		/// - Reward Destination Staked: O(N)
		/// - Reward Destination Controller (Creating): O(N)
		/// DB Weight:
		/// - Read: EraElectionStatus, CurrentEra, HistoryDepth, ErasValidatorReward,
		///         ErasStakersClipped, ErasRewardPoints, ErasValidatorPrefs (8 items)
		/// - Read Each: Bonded, Ledger, Payee, Locks, System Account (5 items)
		/// - Write Each: System Account, Locks, Ledger (3 items)
		///
		///   NOTE: weights are assuming that payouts are made to alive stash account (Staked).
		///   Paying even a dead controller is cheaper weight-wise. We don't do any refunds here.
		/// # </weight>
		#[weight = T::WeightInfo::payout_stakers_alive_staked(T::MaxNominatorRewardedPerValidator::get())]
		fn payout_stakers(origin, validator_stash: T::AccountId, era: EraIndex) -> DispatchResultWithPostInfo {
			ensure_signed(origin)?;
			Self::do_payout_stakers(validator_stash, era)
		}

		/// Rebond a portion of the stash scheduled to be unlocked.
		///
		/// The dispatch origin must be signed by the controller, and it can be only called when
		/// [`EraElectionStatus`] is `Closed`.
		///
		/// # <weight>
		/// - Time complexity: O(L), where L is unlocking chunks
		/// - Bounded by `MAX_UNLOCKING_CHUNKS`.
		/// - Storage changes: Can't increase storage, only decrease it.
		/// ---------------
		/// - DB Weight:
		///     - Reads: EraElectionStatus, Ledger, Locks, [Origin Account]
		///     - Writes: [Origin Account], Locks, Ledger
		/// # </weight>
		#[weight = T::WeightInfo::rebond(MAX_UNLOCKING_CHUNKS as u32)]
		fn rebond(origin, #[compact] value: BalanceOf<T>) -> DispatchResultWithPostInfo {
			let controller = ensure_signed(origin)?;
			let ledger = Self::ledger(&controller).ok_or(Error::<T>::NotController)?;
			ensure!(!ledger.unlocking.is_empty(), Error::<T>::NoUnlockChunk);

			let ledger = ledger.rebond(value);
			// last check: the new active amount of ledger must be more than the min bond.
			ensure!(ledger.active >= T::MinBond::get(), Error::<T>::InsufficientValue);

			Self::update_ledger(&controller, &ledger);
			Ok(Some(
				35 * WEIGHT_PER_MICROS
				+ 50 * WEIGHT_PER_NANOS * (ledger.unlocking.len() as Weight)
				+ T::DbWeight::get().reads_writes(3, 2)
			).into())
		}

		/// Set `HistoryDepth` value. This function will delete any history information
		/// when `HistoryDepth` is reduced.
		///
		/// Parameters:
		/// - `new_history_depth`: The new history depth you would like to set.
		/// - `era_items_deleted`: The number of items that will be deleted by this dispatch.
		///    This should report all the storage items that will be deleted by clearing old
		///    era history. Needed to report an accurate weight for the dispatch. Trusted by
		///    `Root` to report an accurate number.
		///
		/// Origin must be root.
		///
		/// # <weight>
		/// - E: Number of history depths removed, i.e. 10 -> 7 = 3
		/// - Weight: O(E)
		/// - DB Weight:
		///     - Reads: Current Era, History Depth
		///     - Writes: History Depth
		///     - Clear Prefix Each: Era Stakers, EraStakersClipped, ErasValidatorPrefs
		///     - Writes Each: ErasValidatorReward, ErasRewardPoints, ErasTotalStake, ErasStartSessionIndex
		/// # </weight>
		#[weight = T::WeightInfo::set_history_depth(*_era_items_deleted)]
		fn set_history_depth(origin,
			#[compact] new_history_depth: EraIndex,
			#[compact] _era_items_deleted: u32,
		) {
			ensure_root(origin)?;
			if let Some(current_era) = Self::current_era() {
				HistoryDepth::mutate(|history_depth| {
					let last_kept = current_era.checked_sub(*history_depth).unwrap_or(0);
					let new_last_kept = current_era.checked_sub(new_history_depth).unwrap_or(0);
					for era_index in last_kept..new_last_kept {
						Self::clear_era_information(era_index);
					}
					*history_depth = new_history_depth
				})
			}
		}

		/// Remove all data structure concerning a staker/stash once its balance is at the minimum.
		/// This is essentially equivalent to `withdraw_unbonded` except it can be called by anyone
		/// and the target `stash` must have no funds left beyond the ED.
		///
		/// This can be called from any origin.
		///
		/// - `stash`: The stash account to reap. Its balance must be zero.
		///
		/// # <weight>
		/// Complexity: O(S) where S is the number of slashing spans on the account.
		/// DB Weight:
		/// - Reads: Stash Account, Bonded, Slashing Spans, Locks
		/// - Writes: Bonded, Slashing Spans (if S > 0), Ledger, Payee, Validators, Nominators, Stash Account, Locks
		/// - Writes Each: SpanSlash * S
		/// # </weight>
		#[weight = T::WeightInfo::reap_stash(*num_slashing_spans)]
		fn reap_stash(_origin, stash: T::AccountId, num_slashing_spans: u32) {
			let at_minimum = T::Currency::total_balance(&stash) == T::Currency::minimum_balance();
			ensure!(at_minimum, Error::<T>::FundedTarget);
			Self::kill_stash(&stash, num_slashing_spans)?;
			T::Currency::remove_lock(STAKING_ID, &stash);
		}

		/// Remove the given nominations from the calling validator.
		///
		/// Effects will be felt at the beginning of the next era.
		///
		/// The dispatch origin for this call must be _Signed_ by the controller, not the stash.
		/// And, it can be only called when [`EraElectionStatus`] is `Closed`. The controller
		/// account should represent a validator.
		///
		/// - `who`: A list of nominator stash accounts who are nominating this validator which
		///   should no longer be nominating this validator.
		///
		/// Note: Making this call only makes sense if you first set the validator preferences to
		/// block any further nominations.
		#[weight = T::WeightInfo::kick(who.len() as u32)]
		pub fn kick(origin, who: Vec<<T::Lookup as StaticLookup>::Source>) -> DispatchResult {
			let controller = ensure_signed(origin)?;
			let ledger = Self::ledger(&controller).ok_or(Error::<T>::NotController)?;
			let stash = &ledger.stash;

			for nom_stash in who.into_iter()
				.map(T::Lookup::lookup)
				.collect::<Result<Vec<T::AccountId>, _>>()?
				.into_iter()
			{
				Nominators::<T>::mutate(&nom_stash, |maybe_nom| if let Some(ref mut nom) = maybe_nom {
					if let Some(pos) = nom.targets.iter().position(|v| v == stash) {
						nom.targets.swap_remove(pos);
						Self::deposit_event(RawEvent::Kicked(nom_stash.clone(), stash.clone()));
					}
				});
			}

			Ok(())
		}
	}
}

impl<T: Config> Module<T> {
	/// The total balance that can be slashed from a stash account as of right now.
	pub fn slashable_balance_of(stash: &T::AccountId) -> BalanceOf<T> {
		// Weight note: consider making the stake accessible through stash.
		Self::bonded(stash).and_then(Self::ledger).map(|l| l.active).unwrap_or_default()
	}

	/// Internal impl of [`Self::slashable_balance_of`] that returns [`VoteWeight`].
	pub fn slashable_balance_of_vote_weight(
		stash: &T::AccountId,
		issuance: BalanceOf<T>,
	) -> VoteWeight {
		T::CurrencyToVote::to_vote(Self::slashable_balance_of(stash), issuance)
	}

	/// Returns a closure around `slashable_balance_of_vote_weight` that can be passed around.
	///
	/// This prevents call sites from repeatedly requesting `total_issuance` from backend. But it is
	/// important to be only used while the total issuance is not changing.
	pub fn slashable_balance_of_fn() -> Box<dyn Fn(&T::AccountId) -> VoteWeight> {
		// NOTE: changing this to unboxed `impl Fn(..)` return type and the module will still
		// compile, while some types in mock fail to resolve.
		let issuance = T::Currency::total_issuance();
		Box::new(move |who: &T::AccountId| -> VoteWeight {
			Self::slashable_balance_of_vote_weight(who, issuance)
		})
	}

	fn do_payout_stakers(validator_stash: T::AccountId, era: EraIndex) -> DispatchResultWithPostInfo {
		// Validate input data
		let current_era = CurrentEra::get().ok_or(
			Error::<T>::InvalidEraToReward.with_weight(T::WeightInfo::payout_stakers_alive_staked(0))
		)?;
		let history_depth = Self::history_depth();
		ensure!(
			era <= current_era && era >= current_era.saturating_sub(history_depth),
			Error::<T>::InvalidEraToReward.with_weight(T::WeightInfo::payout_stakers_alive_staked(0))
		);

		// Note: if era has no reward to be claimed, era may be future. better not to update
		// `ledger.claimed_rewards` in this case.
		let era_payout = <ErasValidatorReward<T>>::get(&era)
			.ok_or_else(||
				Error::<T>::InvalidEraToReward
					.with_weight(T::WeightInfo::payout_stakers_alive_staked(0))
			)?;

		let controller = Self::bonded(&validator_stash).ok_or(
			Error::<T>::NotStash.with_weight(T::WeightInfo::payout_stakers_alive_staked(0))
		)?;
		let mut ledger = <Ledger<T>>::get(&controller).ok_or_else(|| Error::<T>::NotController)?;

		ledger.claimed_rewards.retain(|&x| x >= current_era.saturating_sub(history_depth));
		match ledger.claimed_rewards.binary_search(&era) {
			Ok(_) => Err(
				Error::<T>::AlreadyClaimed.with_weight(T::WeightInfo::payout_stakers_alive_staked(0))
			)?,
			Err(pos) => ledger.claimed_rewards.insert(pos, era),
		}

		let exposure = <ErasStakersClipped<T>>::get(&era, &ledger.stash);

		/* Input data seems good, no errors allowed after this point */

		<Ledger<T>>::insert(&controller, &ledger);

		// Get Era reward points. It has TOTAL and INDIVIDUAL
		// Find the fraction of the era reward that belongs to the validator
		// Take that fraction of the eras rewards to split to nominator and validator
		//
		// Then look at the validator, figure out the proportion of their reward
		// which goes to them and each of their nominators.

		let era_reward_points = <ErasRewardPoints<T>>::get(&era);
		let total_reward_points = era_reward_points.total;
		let validator_reward_points = era_reward_points.individual.get(&ledger.stash)
			.map(|points| *points)
			.unwrap_or_else(|| Zero::zero());

		// Nothing to do if they have no reward points.
		if validator_reward_points.is_zero() {
			return Ok(Some(T::WeightInfo::payout_stakers_alive_staked(0)).into())
		}

		// This is the fraction of the total reward that the validator and the
		// nominators will get.
		let validator_total_reward_part = Perbill::from_rational(
			validator_reward_points,
			total_reward_points,
		);

		// This is how much validator + nominators are entitled to.
		let validator_total_payout = validator_total_reward_part * era_payout;

		let validator_prefs = Self::eras_validator_prefs(&era, &validator_stash);
		// Validator first gets a cut off the top.
		let validator_commission = validator_prefs.commission;
		let validator_commission_payout = validator_commission * validator_total_payout;

		let validator_leftover_payout = validator_total_payout - validator_commission_payout;
		// Now let's calculate how this is split to the validator.
		let validator_exposure_part = Perbill::from_rational(
			exposure.own,
			exposure.total,
		);
		let validator_staking_payout = validator_exposure_part * validator_leftover_payout;

		// We can now make total validator payout:
		if let Some(imbalance) = Self::make_payout(
			&ledger.stash,
			validator_staking_payout + validator_commission_payout
		) {
			Self::deposit_event(RawEvent::Reward(ledger.stash, imbalance.peek()));
		}

		// Track the number of payout ops to nominators. Note: `WeightInfo::payout_stakers_alive_staked`
		// always assumes at least a validator is paid out, so we do not need to count their payout op.
		let mut nominator_payout_count: u32 = 0;

		// Lets now calculate how this is split to the nominators.
		// Reward only the clipped exposures. Note this is not necessarily sorted.
		for nominator in exposure.others.iter() {
			let nominator_exposure_part = Perbill::from_rational(
				nominator.value,
				exposure.total,
			);

			let nominator_reward: BalanceOf<T> = nominator_exposure_part * validator_leftover_payout;
			// We can now make nominator payout:
			if let Some(imbalance) = Self::make_payout(&nominator.who, nominator_reward) {
				// Note: this logic does not count payouts for `RewardDestination::None`.
				nominator_payout_count += 1;
				Self::deposit_event(RawEvent::Reward(nominator.who.clone(), imbalance.peek()));
			}
		}

		debug_assert!(nominator_payout_count <= T::MaxNominatorRewardedPerValidator::get());
		Ok(Some(T::WeightInfo::payout_stakers_alive_staked(nominator_payout_count)).into())
	}

	/// Update the ledger for a controller.
	///
	/// This will also update the stash lock.
	fn update_ledger(
		controller: &T::AccountId,
		ledger: &StakingLedger<T::AccountId, BalanceOf<T>>
	) {
		T::Currency::set_lock(
			STAKING_ID,
			&ledger.stash,
			ledger.total,
			WithdrawReasons::all(),
		);
		<Ledger<T>>::insert(controller, ledger);
	}

	/// Chill a stash account.
	fn chill_stash(stash: &T::AccountId) {
		if Validators::<T>::contains_key(stash) {
			Validators::<T>::remove(stash);
			ValidatorsCount::mutate(|x| *x = x.saturating_sub(One::one()));
		}
		if Nominators::<T>::contains_key(stash) {
			Nominators::<T>::remove(stash);
			NominatorsCount::mutate(|x| *x = x.saturating_sub(One::one()));
		}
	}

	/// Actually make a payment to a staker. This uses the currency's reward function
	/// to pay the right payee for the given staker account.
	fn make_payout(stash: &T::AccountId, amount: BalanceOf<T>) -> Option<PositiveImbalanceOf<T>> {
		let dest = Self::payee(stash);
		match dest {
			RewardDestination::Controller => Self::bonded(stash)
				.and_then(|controller|
					Some(T::Currency::deposit_creating(&controller, amount))
				),
			RewardDestination::Stash =>
				T::Currency::deposit_into_existing(stash, amount).ok(),
			RewardDestination::Staked => Self::bonded(stash)
				.and_then(|c| Self::ledger(&c).map(|l| (c, l)))
				.and_then(|(controller, mut l)| {
					l.active += amount;
					l.total += amount;
					let r = T::Currency::deposit_into_existing(stash, amount).ok();
					Self::update_ledger(&controller, &l);
					r
				}),
			RewardDestination::Account(dest_account) => {
				Some(T::Currency::deposit_creating(&dest_account, amount))
			},
			RewardDestination::None => None,
		}
	}

	/// Plan a new session potentially trigger a new era.
	fn new_session(session_index: SessionIndex) -> Option<Vec<T::AccountId>> {
		if let Some(current_era) = Self::current_era() {
			// Initial era has been set.

			let current_era_start_session_index = Self::eras_start_session_index(current_era)
				.unwrap_or_else(|| {
					frame_support::print("Error: start_session_index must be set for current_era");
					0
				});

			let era_length = session_index.checked_sub(current_era_start_session_index)
				.unwrap_or(0); // Must never happen.

			match ForceEra::get() {
				// Will set to default again, which is `NotForcing`.
				Forcing::ForceNew => ForceEra::kill(),
				// Short circuit to `new_era`.
				Forcing::ForceAlways => (),
				// Only go to `new_era` if deadline reached.
				Forcing::NotForcing if era_length >= T::SessionsPerEra::get() => (),
				_ => {
					// either `Forcing::ForceNone`,
					// or `Forcing::NotForcing if era_length >= T::SessionsPerEra::get()`.
					return None
				},
			}

			// new era.
			Self::new_era(session_index)
		} else {
			// Set initial era
			log!(debug, "Starting the first era.");
			Self::new_era(session_index)
		}
	}

	/// Start a session potentially starting an era.
	fn start_session(start_session: SessionIndex) {
		let next_active_era = Self::active_era().map(|e| e.index + 1).unwrap_or(0);
		// This is only `Some` when current era has already progressed to the next era, while the
		// active era is one behind (i.e. in the *last session of the active era*, or *first session
		// of the new current era*, depending on how you look at it).
		if let Some(next_active_era_start_session_index) =
			Self::eras_start_session_index(next_active_era)
		{
			if next_active_era_start_session_index == start_session {
				Self::start_era(start_session);
			} else if next_active_era_start_session_index < start_session {
				// This arm should never happen, but better handle it than to stall the staking
				// pallet.
				frame_support::print("Warning: A session appears to have been skipped.");
				Self::start_era(start_session);
			}
		}
	}

	/// End a session potentially ending an era.
	fn end_session(session_index: SessionIndex) {
		if let Some(active_era) = Self::active_era() {
			if let Some(next_active_era_start_session_index) =
				Self::eras_start_session_index(active_era.index + 1)
			{
				if next_active_era_start_session_index == session_index + 1 {
					Self::end_era(active_era, session_index);
				}
			}
		}
	}

	/// * Increment `active_era.index`,
	/// * reset `active_era.start`,
	/// * update `BondedEras` and apply slashes.
	fn start_era(start_session: SessionIndex) {
		let active_era = ActiveEra::mutate(|active_era| {
			let new_index = active_era.as_ref().map(|info| info.index + 1).unwrap_or(0);
			*active_era = Some(ActiveEraInfo {
				index: new_index,
				// Set new active era start in next `on_finalize`. To guarantee usage of `Time`
				start: None,
			});
			new_index
		});

		let bonding_duration = T::BondingDuration::get();

		BondedEras::mutate(|bonded| {
			bonded.push((active_era, start_session));

			if active_era > bonding_duration {
				let first_kept = active_era - bonding_duration;

				// prune out everything that's from before the first-kept index.
				let n_to_prune = bonded.iter()
					.take_while(|&&(era_idx, _)| era_idx < first_kept)
					.count();

				// kill slashing metadata.
				for (pruned_era, _) in bonded.drain(..n_to_prune) {
					slashing::clear_era_metadata::<T>(pruned_era);
				}

				if let Some(&(_, first_session)) = bonded.first() {
					T::SessionInterface::prune_historical_up_to(first_session);
				}
			}
		});

		Self::apply_unapplied_slashes(active_era);
	}

	/// Compute payout for era.
	fn end_era(active_era: ActiveEraInfo, _session_index: SessionIndex) {
		// Note: active_era_start can be None if end era is called during genesis config.
		if let Some(active_era_start) = active_era.start {
			let now_as_millis_u64 = T::UnixTime::now().as_millis().saturated_into::<u64>();

			let era_duration = (now_as_millis_u64 - active_era_start).saturated_into::<u64>();
			let staked = Self::eras_total_stake(&active_era.index);
			let issuance = T::Currency::total_issuance();
			let (validator_payout, rest) = T::EraPayout::era_payout(staked, issuance, era_duration);

			Self::deposit_event(RawEvent::EraPayout(active_era.index, validator_payout, rest));

			// Set ending era reward.
			<ErasValidatorReward<T>>::insert(&active_era.index, validator_payout);
			T::RewardRemainder::on_unbalanced(T::Currency::issue(rest));
		}
	}

	/// Plan a new era. Return the potential new staking set.
	fn new_era(start_session_index: SessionIndex) -> Option<Vec<T::AccountId>> {
		// Increment or set current era.
		let current_era = CurrentEra::mutate(|s| {
			*s = Some(s.map(|s| s + 1).unwrap_or(0));
			s.unwrap()
		});
		ErasStartSessionIndex::insert(&current_era, &start_session_index);

		// Clean old era information.
		if let Some(old_era) = current_era.checked_sub(Self::history_depth() + 1) {
			Self::clear_era_information(old_era);
		}

		// Set staking information for new era.
		let maybe_new_validators = Self::enact_election(current_era);

		maybe_new_validators
	}

	/// Enact and process the election using the `ElectionProvider` type.
	///
	/// This will also process the election, as noted in [`process_election`].
	fn enact_election(current_era: EraIndex) -> Option<Vec<T::AccountId>> {
		T::ElectionProvider::elect()
			.map_err(|e| {
				log!(warn, "election provider failed due to {:?}", e)
			})
			.and_then(|(res, weight)| {
				<frame_system::Pallet<T>>::register_extra_weight_unchecked(
					weight,
					frame_support::weights::DispatchClass::Mandatory,
				);
				Self::process_election(res, current_era)
			})
			.ok()
	}

	/// Process the output of the election.
	///
	/// This ensures enough validators have been elected, converts all supports to exposures and
	/// writes them to the associated storage.
	///
	/// Returns `Err(())` if less than [`MinimumValidatorCount`] validators have been elected, `Ok`
	/// otherwise.
	pub fn process_election(
		flat_supports: frame_election_provider_support::Supports<T::AccountId>,
		current_era: EraIndex,
	) -> Result<Vec<T::AccountId>, ()> {
		let exposures = Self::collect_exposures(flat_supports);
		let elected_stashes = exposures.iter().cloned().map(|(x, _)| x).collect::<Vec<_>>();

		if (elected_stashes.len() as u32) < Self::minimum_validator_count().max(1) {
			// Session will panic if we ever return an empty validator set, thus max(1) ^^.
			if current_era > 0 {
				log!(
					warn,
					"chain does not have enough staking candidates to operate for era {:?} ({} elected, minimum is {})",
					current_era,
					elected_stashes.len(),
					Self::minimum_validator_count(),
				);
			}
			return Err(());
		}

		// Populate stakers, exposures, and the snapshot of validator prefs.
		let mut total_stake: BalanceOf<T> = Zero::zero();
		exposures.into_iter().for_each(|(stash, exposure)| {
			total_stake = total_stake.saturating_add(exposure.total);
			<ErasStakers<T>>::insert(current_era, &stash, &exposure);

			let mut exposure_clipped = exposure;
			let clipped_max_len = T::MaxNominatorRewardedPerValidator::get() as usize;
			if exposure_clipped.others.len() > clipped_max_len {
				exposure_clipped.others.sort_by(|a, b| a.value.cmp(&b.value).reverse());
				exposure_clipped.others.truncate(clipped_max_len);
			}
			<ErasStakersClipped<T>>::insert(&current_era, &stash, exposure_clipped);
		});

		// Insert current era staking information
		<ErasTotalStake<T>>::insert(&current_era, total_stake);

		// collect the pref of all winners
		for stash in &elected_stashes {
			let pref = Self::validators(stash);
			<ErasValidatorPrefs<T>>::insert(&current_era, stash, pref);
		}

		// emit event
		Self::deposit_event(RawEvent::StakingElection);

		if current_era > 0 {
			log!(
				info,
				"new validator set of size {:?} has been processed for era {:?}",
				elected_stashes.len(),
				current_era,
			);
		}

		Ok(elected_stashes)
	}

	/// Consume a set of [`Supports`] from [`sp_npos_elections`] and collect them into a
	/// [`Exposure`].
	fn collect_exposures(
		supports: Supports<T::AccountId>,
	) -> Vec<(T::AccountId, Exposure<T::AccountId, BalanceOf<T>>)> {
		let total_issuance = T::Currency::total_issuance();
		let to_currency = |e: frame_election_provider_support::ExtendedBalance| {
			T::CurrencyToVote::to_currency(e, total_issuance)
		};

		supports
			.into_iter()
			.map(|(validator, support)| {
				// build `struct exposure` from `support`
				let mut others = Vec::with_capacity(support.voters.len());
				let mut own: BalanceOf<T> = Zero::zero();
				let mut total: BalanceOf<T> = Zero::zero();
				support
					.voters
					.into_iter()
					.map(|(nominator, weight)| (nominator, to_currency(weight)))
					.for_each(|(nominator, stake)| {
						if nominator == validator {
						own = own.saturating_add(stake);
						} else {
							others.push(IndividualExposure { who: nominator, value: stake });
						}
						total = total.saturating_add(stake);
					});

				let exposure = Exposure { own, others, total };
				(validator, exposure)
			})
			.collect::<Vec<(T::AccountId, Exposure<_, _>)>>()
	}

	/// Remove all associated data of a stash account from the staking system.
	///
	/// Assumes storage is upgraded before calling.
	///
	/// This is called:
	/// - after a `withdraw_unbonded()` call that frees all of a stash's bonded balance.
	/// - through `reap_stash()` if the balance has fallen to zero (through slashing).
	fn kill_stash(stash: &T::AccountId, num_slashing_spans: u32) -> DispatchResult {
		let controller = <Bonded<T>>::get(stash).ok_or(Error::<T>::NotStash)?;

		slashing::clear_stash_metadata::<T>(stash, num_slashing_spans)?;

		<Bonded<T>>::remove(stash);
		<Ledger<T>>::remove(&controller);

		<Payee<T>>::remove(stash);
		if Validators::<T>::contains_key(stash) {
			Validators::<T>::remove(stash);
			ValidatorsCount::mutate(|x| *x = x.saturating_sub(One::one()));
		}
		if Nominators::<T>::contains_key(stash) {
			Nominators::<T>::remove(stash);
			NominatorsCount::mutate(|x| *x = x.saturating_sub(One::one()));
		}

		system::Pallet::<T>::dec_consumers(stash);

		Ok(())
	}

	/// Clear all era information for given era.
	fn clear_era_information(era_index: EraIndex) {
		<ErasStakers<T>>::remove_prefix(era_index);
		<ErasStakersClipped<T>>::remove_prefix(era_index);
		<ErasValidatorPrefs<T>>::remove_prefix(era_index);
		<ErasValidatorReward<T>>::remove(era_index);
		<ErasRewardPoints<T>>::remove(era_index);
		<ErasTotalStake<T>>::remove(era_index);
		ErasStartSessionIndex::remove(era_index);
	}

	/// Apply previously-unapplied slashes on the beginning of a new era, after a delay.
	fn apply_unapplied_slashes(active_era: EraIndex) {
		let slash_defer_duration = T::SlashDeferDuration::get();
		<Self as Store>::EarliestUnappliedSlash::mutate(|earliest| if let Some(ref mut earliest) = earliest {
			let keep_from = active_era.saturating_sub(slash_defer_duration);
			for era in (*earliest)..keep_from {
				let era_slashes = <Self as Store>::UnappliedSlashes::take(&era);
				for slash in era_slashes {
					slashing::apply_slash::<T>(slash);
				}
			}

			*earliest = (*earliest).max(keep_from)
		})
	}

	/// Add reward points to validators using their stash account ID.
	///
	/// Validators are keyed by stash account ID and must be in the current elected set.
	///
	/// For each element in the iterator the given number of points in u32 is added to the
	/// validator, thus duplicates are handled.
	///
	/// At the end of the era each the total payout will be distributed among validator
	/// relatively to their points.
	///
	/// COMPLEXITY: Complexity is `number_of_validator_to_reward x current_elected_len`.
	pub fn reward_by_ids(
		validators_points: impl IntoIterator<Item = (T::AccountId, u32)>
	) {
		if let Some(active_era) = Self::active_era() {
			<ErasRewardPoints<T>>::mutate(active_era.index, |era_rewards| {
				for (validator, points) in validators_points.into_iter() {
					*era_rewards.individual.entry(validator).or_default() += points;
					era_rewards.total += points;
				}
			});
		}
	}

	/// Ensures that at the end of the current session there will be a new era.
	fn ensure_new_era() {
		match ForceEra::get() {
			Forcing::ForceAlways | Forcing::ForceNew => (),
			_ => ForceEra::put(Forcing::ForceNew),
		}
	}

	#[cfg(feature = "runtime-benchmarks")]
	pub fn add_era_stakers(
		current_era: EraIndex,
		controller: T::AccountId,
		exposure: Exposure<T::AccountId, BalanceOf<T>>,
	) {
		<ErasStakers<T>>::insert(&current_era, &controller, &exposure);
	}

	#[cfg(feature = "runtime-benchmarks")]
	pub fn set_slash_reward_fraction(fraction: Perbill) {
		SlashRewardFraction::put(fraction);
	}

	/// Get all of the voters that are eligible for the npos election.
	///
	/// This will use all on-chain nominators, and all the validators will inject a self vote.
	///
	/// ### Slashing
	///
	/// All nominations that have been submitted before the last non-zero slash of the validator are
	/// auto-chilled.
	///
	/// Note that this is VERY expensive. Use with care.
	pub fn get_npos_voters() -> Vec<(T::AccountId, VoteWeight, Vec<T::AccountId>)> {
		let weight_of = Self::slashable_balance_of_fn();
		let mut all_voters = Vec::new();

		for (validator, _) in Validators::<T>::iter() {
			// append self vote
			let self_vote = (validator.clone(), weight_of(&validator), vec![validator.clone()]);
			all_voters.push(self_vote);
		}

		// collect all slashing spans into a BTreeMap for further queries.
		let slashing_spans = <SlashingSpans<T>>::iter().collect::<BTreeMap<_, _>>();

		for (nominator, nominations) in Nominators::<T>::iter() {
			let Nominations { submitted_in, mut targets, suppressed: _ } = nominations;

			// Filter out nomination targets which were nominated before the most recent
			// slashing span.
			targets.retain(|stash| {
				slashing_spans
					.get(stash)
					.map_or(true, |spans| submitted_in >= spans.last_nonzero_slash())
			});

			let vote_weight = weight_of(&nominator);
			all_voters.push((nominator, vote_weight, targets))
		}

		all_voters
	}

	pub fn get_npos_targets() -> Vec<T::AccountId> {
		Validators::<T>::iter().map(|(v, _)| v).collect::<Vec<_>>()
	}
}

impl<T: Config> frame_election_provider_support::ElectionDataProvider<T::AccountId, T::BlockNumber>
	for Module<T>
{
	const MAXIMUM_VOTES_PER_VOTER: u32 = T::MAX_NOMINATIONS;
	fn desired_targets() -> data_provider::Result<(u32, Weight)> {
		Ok((Self::validator_count(), <T as frame_system::Config>::DbWeight::get().reads(1)))
	}

	fn voters(
		maybe_max_len: Option<usize>,
	) -> data_provider::Result<(Vec<(T::AccountId, VoteWeight, Vec<T::AccountId>)>, Weight)> {
		// NOTE: reading these counts already needs to iterate a lot of storage keys, but they get
		// cached. This is okay for the case of `Ok(_)`, but bad for `Err(_)`, as the trait does not
		// report weight in failures.
		let nominator_count = NominatorsCount::get();
		let validator_count = ValidatorsCount::get();
		let voter_count = nominator_count.saturating_add(validator_count) as usize;

		if maybe_max_len.map_or(false, |max_len| voter_count > max_len) {
			return Err("Voter snapshot too big");
		}

		let slashing_span_count = <SlashingSpans<T>>::iter().count();
		let weight = T::WeightInfo::get_npos_voters(
			nominator_count,
			validator_count,
			slashing_span_count as u32,
		);
		Ok((Self::get_npos_voters(), weight))
	}

	fn targets(maybe_max_len: Option<usize>) -> data_provider::Result<(Vec<T::AccountId>, Weight)> {
		let target_count = ValidatorsCount::get() as usize;

		if maybe_max_len.map_or(false, |max_len| target_count > max_len) {
			return Err("Target snapshot too big");
		}

		let weight = <T as frame_system::Config>::DbWeight::get().reads(target_count as u64);
		Ok((Self::get_npos_targets(), weight))
	}

	fn next_election_prediction(now: T::BlockNumber) -> T::BlockNumber {
		let current_era = Self::current_era().unwrap_or(0);
		let current_session = Self::current_planned_session();
		let current_era_start_session_index =
			Self::eras_start_session_index(current_era).unwrap_or(0);
		let era_length = current_session
			.saturating_sub(current_era_start_session_index)
			.min(T::SessionsPerEra::get());

		let session_length = T::NextNewSession::average_session_length();

		let until_this_session_end = T::NextNewSession::estimate_next_new_session(now)
			.0
			.unwrap_or_default()
			.saturating_sub(now);

		let sessions_left: T::BlockNumber = T::SessionsPerEra::get()
			.saturating_sub(era_length)
			// one session is computed in this_session_end.
			.saturating_sub(1)
			.into();

		now.saturating_add(
			until_this_session_end.saturating_add(sessions_left.saturating_mul(session_length)),
		)
	}

	#[cfg(any(feature = "runtime-benchmarks", test))]
	fn put_snapshot(
		voters: Vec<(T::AccountId, VoteWeight, Vec<T::AccountId>)>,
		targets: Vec<T::AccountId>,
		target_stake: Option<VoteWeight>,
	) {
		use sp_std::convert::TryFrom;
		targets.into_iter().for_each(|v| {
			let stake: BalanceOf<T> = target_stake
				.and_then(|w| <BalanceOf<T>>::try_from(w).ok())
				.unwrap_or(T::MinBond::get() * 100u32.into());
			<Bonded<T>>::insert(v.clone(), v.clone());
			<Ledger<T>>::insert(
				v.clone(),
				StakingLedger {
					stash: v.clone(),
					active: stake,
					total: stake,
					unlocking: vec![],
					claimed_rewards: vec![],
				},
			);
			if !Validators::<T>::contains_key(&v) {
				ValidatorsCount::mutate(|x| *x = x.saturating_add(One::one()))
			}

			Validators::<T>::insert(
				v,
				ValidatorPrefs { commission: Perbill::zero(), blocked: false },
			);
		});

		voters.into_iter().for_each(|(v, s, t)| {
			let stake = <BalanceOf<T>>::try_from(s).unwrap_or_else(|_| {
				panic!("cannot convert a VoteWeight into BalanceOf, benchmark needs reconfiguring.")
			});
			<Bonded<T>>::insert(v.clone(), v.clone());
			<Ledger<T>>::insert(
				v.clone(),
				StakingLedger {
					stash: v.clone(),
					active: stake,
					total: stake,
					unlocking: vec![],
					claimed_rewards: vec![],
				},
			);
			if !Nominators::<T>::contains_key(&v) {
				NominatorsCount::mutate(|x| *x = x.saturating_add(One::one()))
			}

			Nominators::<T>::insert(
				v,
				Nominations { targets: t, submitted_in: 0, suppressed: false },
			);
		});
	}
}

/// In this implementation `new_session(session)` must be called before `end_session(session-1)`
/// i.e. the new session must be planned before the ending of the previous session.
///
/// Once the first new_session is planned, all session must start and then end in order, though
/// some session can lag in between the newest session planned and the latest session started.
impl<T: Config> pallet_session::SessionManager<T::AccountId> for Module<T> {
	fn new_session(new_index: SessionIndex) -> Option<Vec<T::AccountId>> {
		log!(trace, "planning new_session({})", new_index);
		CurrentPlannedSession::put(new_index);
		Self::new_session(new_index)
	}
	fn start_session(start_index: SessionIndex) {
		log!(trace, "starting start_session({})", start_index);
		Self::start_session(start_index)
	}
	fn end_session(end_index: SessionIndex) {
		log!(trace, "ending end_session({})", end_index);
		Self::end_session(end_index)
	}
}

impl<T: Config> historical::SessionManager<T::AccountId, Exposure<T::AccountId, BalanceOf<T>>>
	for Module<T>
{
	fn new_session(
		new_index: SessionIndex,
	) -> Option<Vec<(T::AccountId, Exposure<T::AccountId, BalanceOf<T>>)>> {
		<Self as pallet_session::SessionManager<_>>::new_session(new_index).map(|validators| {
			let current_era = Self::current_era()
				// Must be some as a new era has been created.
				.unwrap_or(0);

			validators.into_iter().map(|v| {
				let exposure = Self::eras_stakers(current_era, &v);
				(v, exposure)
			}).collect()
		})
	}
	fn start_session(start_index: SessionIndex) {
		<Self as pallet_session::SessionManager<_>>::start_session(start_index)
	}
	fn end_session(end_index: SessionIndex) {
		<Self as pallet_session::SessionManager<_>>::end_session(end_index)
	}
}

/// Add reward points to block authors:
/// * 20 points to the block producer for producing a (non-uncle) block in the relay chain,
/// * 2 points to the block producer for each reference to a previously unreferenced uncle, and
/// * 1 point to the producer of each referenced uncle block.
impl<T> pallet_authorship::EventHandler<T::AccountId, T::BlockNumber> for Module<T>
where
	T: Config + pallet_authorship::Config + pallet_session::Config,
{
	fn note_author(author: T::AccountId) {
		Self::reward_by_ids(vec![(author, 20)])
	}
	fn note_uncle(author: T::AccountId, _age: T::BlockNumber) {
		Self::reward_by_ids(vec![
			(<pallet_authorship::Pallet<T>>::author(), 2),
			(author, 1)
		])
	}
}

/// A `Convert` implementation that finds the stash of the given controller account,
/// if any.
pub struct StashOf<T>(sp_std::marker::PhantomData<T>);

impl<T: Config> Convert<T::AccountId, Option<T::AccountId>> for StashOf<T> {
	fn convert(controller: T::AccountId) -> Option<T::AccountId> {
		<Module<T>>::ledger(&controller).map(|l| l.stash)
	}
}

/// A typed conversion from stash account ID to the active exposure of nominators
/// on that account.
///
/// Active exposure is the exposure of the validator set currently validating, i.e. in
/// `active_era`. It can differ from the latest planned exposure in `current_era`.
pub struct ExposureOf<T>(sp_std::marker::PhantomData<T>);

impl<T: Config> Convert<T::AccountId, Option<Exposure<T::AccountId, BalanceOf<T>>>>
	for ExposureOf<T>
{
	fn convert(validator: T::AccountId) -> Option<Exposure<T::AccountId, BalanceOf<T>>> {
		<Module<T>>::active_era()
			.map(|active_era| <Module<T>>::eras_stakers(active_era.index, &validator))
	}
}

/// This is intended to be used with `FilterHistoricalOffences`.
impl<T: Config>
	OnOffenceHandler<T::AccountId, pallet_session::historical::IdentificationTuple<T>, Weight>
	for Module<T>
where
	T: pallet_session::Config<ValidatorId = <T as frame_system::Config>::AccountId>,
	T: pallet_session::historical::Config<
		FullIdentification = Exposure<<T as frame_system::Config>::AccountId, BalanceOf<T>>,
		FullIdentificationOf = ExposureOf<T>,
	>,
	T::SessionHandler: pallet_session::SessionHandler<<T as frame_system::Config>::AccountId>,
	T::SessionManager: pallet_session::SessionManager<<T as frame_system::Config>::AccountId>,
	T::ValidatorIdOf: Convert<
		<T as frame_system::Config>::AccountId,
		Option<<T as frame_system::Config>::AccountId>,
	>,
{
	fn on_offence(
		offenders: &[OffenceDetails<
			T::AccountId,
			pallet_session::historical::IdentificationTuple<T>,
		>],
		slash_fraction: &[Perbill],
		slash_session: SessionIndex,
	) -> Weight {
		let reward_proportion = SlashRewardFraction::get();
		let mut consumed_weight: Weight = 0;
		let mut add_db_reads_writes = |reads, writes| {
			consumed_weight += T::DbWeight::get().reads_writes(reads, writes);
		};

		let active_era = {
			let active_era = Self::active_era();
			add_db_reads_writes(1, 0);
			if active_era.is_none() {
				// this offence need not be re-submitted.
				return consumed_weight
			}
			active_era.expect("value checked not to be `None`; qed").index
		};
		let active_era_start_session_index = Self::eras_start_session_index(active_era)
			.unwrap_or_else(|| {
				frame_support::print("Error: start_session_index must be set for current_era");
				0
			});
		add_db_reads_writes(1, 0);

		let window_start = active_era.saturating_sub(T::BondingDuration::get());

		// fast path for active-era report - most likely.
		// `slash_session` cannot be in a future active era. It must be in `active_era` or before.
		let slash_era = if slash_session >= active_era_start_session_index {
			active_era
		} else {
			let eras = BondedEras::get();
			add_db_reads_writes(1, 0);

			// reverse because it's more likely to find reports from recent eras.
			match eras.iter().rev().filter(|&&(_, ref sesh)| sesh <= &slash_session).next() {
				Some(&(ref slash_era, _)) => *slash_era,
				// before bonding period. defensive - should be filtered out.
				None => return consumed_weight,
			}
		};

		<Self as Store>::EarliestUnappliedSlash::mutate(|earliest| {
			if earliest.is_none() {
				*earliest = Some(active_era)
			}
		});
		add_db_reads_writes(1, 1);

		let slash_defer_duration = T::SlashDeferDuration::get();

		let invulnerables = Self::invulnerables();
		add_db_reads_writes(1, 0);

		for (details, slash_fraction) in offenders.iter().zip(slash_fraction) {
			let (stash, exposure) = &details.offender;

			// Skip if the validator is invulnerable.
			if invulnerables.contains(stash) {
				continue
			}

			let unapplied = slashing::compute_slash::<T>(slashing::SlashParams {
				stash,
				slash: *slash_fraction,
				exposure,
				slash_era,
				window_start,
				now: active_era,
				reward_proportion,
			});

			if let Some(mut unapplied) = unapplied {
				let nominators_len = unapplied.others.len() as u64;
				let reporters_len = details.reporters.len() as u64;

				{
					let upper_bound = 1 /* Validator/NominatorSlashInEra */ + 2 /* fetch_spans */;
					let rw = upper_bound + nominators_len * upper_bound;
					add_db_reads_writes(rw, rw);
				}
				unapplied.reporters = details.reporters.clone();
				if slash_defer_duration == 0 {
					// apply right away.
					slashing::apply_slash::<T>(unapplied);
					{
						let slash_cost = (6, 5);
						let reward_cost = (2, 2);
						add_db_reads_writes(
							(1 + nominators_len) * slash_cost.0 + reward_cost.0 * reporters_len,
							(1 + nominators_len) * slash_cost.1 + reward_cost.1 * reporters_len
						);
					}
				} else {
					// defer to end of some `slash_defer_duration` from now.
					<Self as Store>::UnappliedSlashes::mutate(
						active_era,
						move |for_later| for_later.push(unapplied),
					);
					add_db_reads_writes(1, 1);
				}
			} else {
				add_db_reads_writes(4 /* fetch_spans */, 5 /* kick_out_if_recent */)
			}
		}

		consumed_weight
	}
}

/// Filter historical offences out and only allow those from the bonding period.
pub struct FilterHistoricalOffences<T, R> {
	_inner: sp_std::marker::PhantomData<(T, R)>,
}

impl<T, Reporter, Offender, R, O> ReportOffence<Reporter, Offender, O>
	for FilterHistoricalOffences<Module<T>, R>
where
	T: Config,
	R: ReportOffence<Reporter, Offender, O>,
	O: Offence<Offender>,
{
	fn report_offence(reporters: Vec<Reporter>, offence: O) -> Result<(), OffenceError> {
		// disallow any slashing from before the current bonding period.
		let offence_session = offence.session_index();
		let bonded_eras = BondedEras::get();

		if bonded_eras.first().filter(|(_, start)| offence_session >= *start).is_some() {
			R::report_offence(reporters, offence)
		} else {
			<Module<T>>::deposit_event(
				RawEvent::OldSlashingReportDiscarded(offence_session)
			);
			Ok(())
		}
	}

	fn is_known_offence(offenders: &[Offender], time_slot: &O::TimeSlot) -> bool {
		R::is_known_offence(offenders, time_slot)
	}
}

/// Check that list is sorted and has no duplicates.
fn is_sorted_and_unique(list: &[u32]) -> bool {
	list.windows(2).all(|w| w[0] < w[1])
}<|MERGE_RESOLUTION|>--- conflicted
+++ resolved
@@ -305,13 +305,8 @@
 	Percent, Perbill, RuntimeDebug, DispatchError,
 	curve::PiecewiseLinear,
 	traits::{
-<<<<<<< HEAD
 		Convert, Zero, One, StaticLookup, CheckedSub, Saturating, SaturatedConversion,
 		AtLeast32BitUnsigned,
-=======
-		Convert, Zero, StaticLookup, CheckedSub, Saturating, SaturatedConversion,
-		AtLeast32BitUnsigned, One,
->>>>>>> b2ef6c8d
 	},
 };
 use sp_staking::{
@@ -1545,14 +1540,10 @@
 			if Nominators::<T>::contains_key(stash) {
 				Nominators::<T>::remove(stash);
 				NominatorsCount::mutate(|x| *x = x.saturating_sub(One::one()));
-<<<<<<< HEAD
-=======
 			}
 			if !Validators::<T>::contains_key(stash) {
 				ValidatorsCount::mutate(|x| *x = x.saturating_add(One::one()));
->>>>>>> b2ef6c8d
-			}
-
+			}
 			Validators::<T>::insert(stash, prefs);
 		}
 
