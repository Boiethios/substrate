--- conflicted
+++ resolved
@@ -105,10 +105,7 @@
 /// The internal logic of the offchain worker of this module. This runs the phragmen election,
 /// compacts and reduces the solution, computes the score and submits it back to the chain as an
 /// unsigned transaction, without any signature.
-pub(crate) fn compute_offchain_election<T: Config>() -> Result<(), OffchainElectionError>
-where
-	ExtendedBalance: From<sp_runtime::InnerOf<OffchainAccuracyOf<T>>>
-{
+pub(crate) fn compute_offchain_election<T: Config>() -> Result<(), OffchainElectionError> {
 	let iters = get_balancing_iters::<T>();
 	// compute raw solution. Note that we use `OffchainAccuracyOf<T>`.
 	let ElectionResult { winners, assignments } =
@@ -317,16 +314,9 @@
 	do_reduce: bool,
 	maximum_weight: Weight,
 ) -> Result<
-<<<<<<< HEAD
-		(Vec<ValidatorIndexOf<T>>, T::CompactSolution, ElectionScore, ElectionSize),
-		OffchainElectionError
-	>
-{
-=======
-	(Vec<ValidatorIndex>, CompactAssignments, ElectionScore, ElectionSize),
+	(Vec<ValidatorIndexOf<T>>, T::CompactSolution, ElectionScore, ElectionSize),
 	OffchainElectionError,
 > {
->>>>>>> 3e870d12
 	// make sure that the snapshot is available.
 	let snapshot_validators =
 		<Module<T>>::snapshot_validators().ok_or(OffchainElectionError::SnapshotUnavailable)?;
