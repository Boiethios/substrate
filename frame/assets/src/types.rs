--- conflicted
+++ resolved
@@ -65,18 +65,6 @@
 	}
 }
 
-<<<<<<< HEAD
-/// A pair to act as a key for the approval storage map.
-#[derive(Clone, Encode, Decode, Eq, PartialEq, RuntimeDebug, scale_info::TypeInfo)]
-pub struct ApprovalKey<AccountId> {
-	/// The owner of the funds that are being approved.
-	pub(super) owner: AccountId,
-	/// The party to whom transfer of the funds is being delegated.
-	pub(super) delegate: AccountId,
-}
-
-=======
->>>>>>> dcd84639
 /// Data concerning an approval.
 #[derive(Clone, Encode, Decode, Eq, PartialEq, RuntimeDebug, Default, scale_info::TypeInfo)]
 pub struct Approval<Balance, DepositBalance> {
