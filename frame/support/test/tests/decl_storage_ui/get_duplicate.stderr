--- conflicted
+++ resolved
@@ -1,11 +1,5 @@
 error: `config()`/`get()` with the same name already defined.
-<<<<<<< HEAD
-  --> $DIR/get_duplicate.rs:37:21
-   |
-37 |         pub Value2 get(fn value) config(): u32;
-=======
   --> $DIR/get_duplicate.rs:27:21
    |
 27 |         pub Value2 get(fn value) config(): u32;
->>>>>>> ef8534ab
    |                           ^^^^^