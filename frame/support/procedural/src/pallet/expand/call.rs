--- conflicted
+++ resolved
@@ -70,13 +70,12 @@
 			.collect::<Vec<_>>()
 	});
 
-<<<<<<< HEAD
 	let args_is_compact = def.call.methods.iter().map(|method| {
 		method.args.iter()
 			.map(|(is_compact, _, _)| is_compact)
 			.collect::<Vec<_>>()
 	});
-=======
+
 	let default_docs = [syn::parse_quote!(
 		r"Contains one variant per dispatchable that can be called by an extrinsic."
 	)];
@@ -85,7 +84,6 @@
 	} else {
 		&def.call.docs[..]
 	};
->>>>>>> a107e1f0
 
 	quote::quote_spanned!(def.call.attr_span =>
 		#( #[doc = #docs] )*
