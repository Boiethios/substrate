--- conflicted
+++ resolved
@@ -82,17 +82,10 @@
 		amount: Self::Balance,
 	) -> Result<Self::Balance, DispatchError> {
 		let extra = Self::can_withdraw(&source, amount).into_result()?;
-<<<<<<< HEAD
-		Self::can_deposit(&dest, amount + extra).into_result()?;
+		Self::can_deposit(&dest, amount.saturating_add(extra)).into_result()?;
 		let actual = Self::burn_from(source, amount)?;
-		debug_assert!(actual == amount + extra, "can_withdraw must agree with withdraw; qed");
+		debug_assert!(actual == amount.saturating_add(extra), "can_withdraw must agree with withdraw; qed");
 		match Self::mint_into(dest, actual) {
-=======
-		Self::can_deposit(&dest, amount.saturating_add(extra)).into_result()?;
-		let actual = Self::withdraw(source, amount)?;
-		debug_assert!(actual == amount.saturating_add(extra), "can_withdraw must agree with withdraw; qed");
-		match Self::deposit(dest, actual) {
->>>>>>> 9831df2e
 			Ok(_) => Ok(actual),
 			Err(err) => {
 				debug_assert!(false, "can_deposit returned true previously; qed");
