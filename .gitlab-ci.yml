--- conflicted
+++ resolved
@@ -109,363 +109,6 @@
 
 #### stage:                        check
 
-<<<<<<< HEAD
-=======
-check-runtime:
-  stage:                           check
-  image:                           paritytech/tools:latest
-  <<:                              *kubernetes-build
-  rules:
-    - if: $CI_COMMIT_REF_NAME =~ /^[0-9]+$/                         # PRs
-  variables:
-    <<:                            *default-vars
-    GITLAB_API:                    "https://gitlab.parity.io/api/v4"
-    GITHUB_API_PROJECT:            "parity%2Finfrastructure%2Fgithub-api"
-  script:
-    - ./.maintain/gitlab/check_runtime.sh
-  allow_failure:                   true
-
-check-signed-tag:
-  stage:                           check
-  image:                           paritytech/tools:latest
-  <<:                              *kubernetes-build
-  rules:
-    - if: $CI_COMMIT_REF_NAME =~ /^ci-release-.*$/
-    - if: $CI_COMMIT_REF_NAME =~ /^v[0-9]+\.[0-9]+\.[0-9]+.*$/
-  script:
-    - ./.maintain/gitlab/check_signed.sh
-
-check-line-width:
-  stage:                           check
-  image:                           paritytech/tools:latest
-  <<:                              *kubernetes-build
-  rules:
-    - if: $CI_COMMIT_REF_NAME =~ /^[0-9]+$/                         # PRs
-  script:
-    - ./.maintain/gitlab/check_line_width.sh
-  allow_failure:                   true
-
-test-dependency-rules:
-  stage:                           check
-  image:                           paritytech/tools:latest
-  <<:                              *kubernetes-build
-  script:
-    - .maintain/ensure-deps.sh
-
-#### stage:                        test
-
-cargo-audit:
-  stage:                           test
-  <<:                              *docker-env
-  rules:
-    - if: $CI_COMMIT_REF_NAME =~ /^[0-9]+$/                         # PRs
-      when: never
-    - if: $CI_PIPELINE_SOURCE == "web"
-    - if: $CI_PIPELINE_SOURCE == "schedule"
-    - if: $CI_COMMIT_REF_NAME == "master"
-    - if: $CI_COMMIT_REF_NAME =~ /^v[0-9]+\.[0-9]+.*$/              # i.e. v1.0, v2.1rc1
-  script:
-    - cargo audit
-  allow_failure:                   true
-
-cargo-deny:
-  stage:                           test
-  <<:                              *docker-env
-  rules:
-    - if: $CI_COMMIT_MESSAGE =~ /skip-checks/
-      when: never
-    - if: $CI_PIPELINE_SOURCE == "web"
-    - if: $CI_PIPELINE_SOURCE == "schedule"
-    - if: $CI_COMMIT_REF_NAME == "master"
-    - if: $CI_COMMIT_REF_NAME == "tags"
-    - if: $CI_COMMIT_REF_NAME =~ /^v[0-9]+\.[0-9]+.*$/              # i.e. v1.0, v2.1rc1
-  script:
-    - cargo deny check --hide-inclusion-graph -c .maintain/deny.toml
-  after_script:
-    - echo "___The complete log is in the artifacts___"
-    - cargo deny check -c .maintain/deny.toml 2> deny.log
-  artifacts:
-    name:                          $CI_COMMIT_SHORT_SHA
-    expire_in:                     3 days
-    when:                          always
-    paths:
-      - deny.log
-
-cargo-check-benches:
-  stage:                           test
-  <<:                              *docker-env
-  <<:                              *test-refs
-  script:
-    - SKIP_WASM_BUILD=1 time cargo +nightly check --benches --all
-    - cargo run --release -p node-bench -- ::node::import::native::sr25519::transfer_keep_alive::paritydb::small
-    - cargo run --release -p node-bench -- ::trie::read::small
-    - sccache -s
-
-cargo-check-subkey:
-  stage:                           test
-  <<:                              *docker-env
-  <<:                              *test-refs
-  script:
-    - cd ./bin/utils/subkey
-    - SKIP_WASM_BUILD=1 time cargo check --release
-    - sccache -s
-
-test-deterministic-wasm:
-  stage:                           test
-  <<:                              *docker-env
-  <<:                              *test-refs
-  variables:
-    <<:                            *default-vars
-    WASM_BUILD_NO_COLOR:           1
-  script:
-    # build runtime
-    - cargo build --verbose --release -p node-runtime
-    # make checksum
-    - sha256sum target/release/wbuild/node-runtime/target/wasm32-unknown-unknown/release/node_runtime.wasm > checksum.sha256
-    # clean up – FIXME: can we reuse some of the artifacts?
-    - cargo clean
-    # build again
-    - cargo build --verbose --release -p node-runtime
-    # confirm checksum
-    - sha256sum -c checksum.sha256
-    - sccache -s
-
-test-linux-stable:                 &test-linux
-  stage:                           test
-  <<:                              *docker-env
-  <<:                              *test-refs
-  variables:
-    <<:                            *default-vars
-    # Enable debug assertions since we are running optimized builds for testing
-    # but still want to have debug assertions.
-    RUSTFLAGS:                     "-Cdebug-assertions=y -Dwarnings"
-    RUST_BACKTRACE:                1
-    WASM_BUILD_NO_COLOR:           1
-  script:
-    # this job runs all tests in former runtime-benchmarks, frame-staking and wasmtime tests
-    - time cargo test --workspace --locked --release --verbose --features runtime-benchmarks --manifest-path bin/node/cli/Cargo.toml
-    - SUBSTRATE_TEST_TIMEOUT=1 time cargo test -p substrate-test-utils --release --verbose --locked -- --ignored timeout
-    - sccache -s
-
-unleash-check:
-  stage:                           test
-  <<:                              *docker-env
-  rules:
-    - if: $CI_COMMIT_MESSAGE =~ /skip-checks/
-      when: never
-      # .test-refs
-    - if: $CI_COMMIT_REF_NAME == "master"
-    - if: $CI_COMMIT_REF_NAME == "tags"
-    - if: $CI_COMMIT_REF_NAME =~ /^v[0-9]+\.[0-9]+.*$/              # i.e. v1.0, v2.1rc1
-  script:
-    - cargo install cargo-unleash ${CARGO_UNLEASH_INSTALL_PARAMS}
-    - cargo unleash check ${CARGO_UNLEASH_PKG_DEF}
-
-test-frame-examples-compile-to-wasm:
-  # into one job
-  stage:                           test
-  <<:                              *docker-env
-  <<:                              *test-refs
-  variables:
-    <<:                            *default-vars
-    # Enable debug assertions since we are running optimized builds for testing
-    # but still want to have debug assertions.
-    RUSTFLAGS: -Cdebug-assertions=y
-    RUST_BACKTRACE: 1
-  script:
-    - cd frame/example-offchain-worker/
-    - cargo +nightly build --target=wasm32-unknown-unknown --no-default-features
-    - cd ../example
-    - cargo +nightly build --target=wasm32-unknown-unknown --no-default-features
-    - sccache -s
-
-test-linux-stable-int:
-  <<:                              *test-linux
-  script:
-    - echo "___Logs will be partly shown at the end in case of failure.___"
-    - echo "___Full log will be saved to the job artifacts only in case of failure.___"
-    - WASM_BUILD_NO_COLOR=1
-      RUST_LOG=sync=trace,consensus=trace,client=trace,state-db=trace,db=trace,forks=trace,state_db=trace,storage_cache=trace
-        time cargo test -p node-cli --release --verbose --locked -- --ignored
-        &> ${CI_COMMIT_SHORT_SHA}_int_failure.log
-    - sccache -s
-  after_script:
-    - awk '/FAILED|^error\[/,0' ${CI_COMMIT_SHORT_SHA}_int_failure.log
-  artifacts:
-    name:                          $CI_COMMIT_SHORT_SHA
-    when:                          on_failure
-    expire_in:                     3 days
-    paths:
-      - ${CI_COMMIT_SHORT_SHA}_int_failure.log
-
-check-web-wasm:
-  stage:                           test
-  <<:                              *docker-env
-  <<:                              *test-refs
-  script:
-    # WASM support is in progress. As more and more crates support WASM, we
-    # should add entries here. See https://github.com/paritytech/substrate/issues/2416
-    - time cargo build --target=wasm32-unknown-unknown -p sp-io
-    - time cargo build --target=wasm32-unknown-unknown -p sp-runtime
-    - time cargo build --target=wasm32-unknown-unknown -p sp-std
-    - time cargo build --target=wasm32-unknown-unknown -p sc-consensus-aura
-    - time cargo build --target=wasm32-unknown-unknown -p sc-consensus-babe
-    - time cargo build --target=wasm32-unknown-unknown -p sp-consensus
-    - time cargo build --target=wasm32-unknown-unknown -p sc-telemetry
-    # Note: the command below is a bit weird because several Cargo issues prevent us from compiling the node in a more straight-forward way.
-    - time cargo +nightly build --manifest-path=bin/node/cli/Cargo.toml --no-default-features --features browser --target=wasm32-unknown-unknown -Z features=itarget
-    # with-tracing must be explicitly activated, we run a test to ensure this works as expected in both cases
-    - time cargo +nightly test --manifest-path primitives/tracing/Cargo.toml --no-default-features
-    - time cargo +nightly test --manifest-path primitives/tracing/Cargo.toml --no-default-features --features=with-tracing
-    - sccache -s
-
-test-full-crypto-feature:
-  stage:                           test
-  <<:                              *docker-env
-  <<:                              *test-refs
-  variables:
-    <<:                            *default-vars
-    # Enable debug assertions since we are running optimized builds for testing
-    # but still want to have debug assertions.
-    RUSTFLAGS: -Cdebug-assertions=y
-    RUST_BACKTRACE: 1
-  script:
-    - cd primitives/core/
-    - time cargo +nightly build --verbose --no-default-features --features full_crypto
-    - cd ../application-crypto
-    - time cargo +nightly build --verbose --no-default-features --features full_crypto
-    - sccache -s
-
-cargo-check-macos:
-  stage:                           test
-  # shell runner on mac ignores the image set in *docker-env
-  <<:                              *docker-env
-  <<:                              *test-refs
-  script:
-    - SKIP_WASM_BUILD=1 time cargo check --release
-    - sccache -s
-  tags:
-    - osx
-
-test-prometheus-alerting-rules:
-  stage:                           test
-  image:                           paritytech/tools:latest
-  <<:                              *kubernetes-build
-  script:
-    - promtool check rules .maintain/monitoring/alerting-rules/alerting-rules.yaml
-    - cat .maintain/monitoring/alerting-rules/alerting-rules.yaml | promtool test rules .maintain/monitoring/alerting-rules/alerting-rule-tests.yaml
-
-#### stage:                        build
-
-check-polkadot-companion-status:
-  stage:                           build
-  image:                           paritytech/tools:latest
-  <<:                              *kubernetes-build
-  rules:
-    - if: $CI_COMMIT_REF_NAME =~ /^[0-9]+$/                         # PRs
-  script:
-    - ./.maintain/gitlab/check_polkadot_companion_status.sh
-
-check-polkadot-companion-build:
-  stage:                           build
-  <<:                              *docker-env
-  <<:                              *test-refs
-  needs:
-    - job:                         test-linux-stable-int
-      artifacts:                   false
-  script:
-    - ./.maintain/gitlab/check_polkadot_companion_build.sh
-  after_script:
-    - cd polkadot && git rev-parse --abbrev-ref HEAD
-  allow_failure:                   true
-
-test-browser-node:
-  stage:                           build
-  <<:                              *docker-env
-  <<:                              *test-refs
-  needs:
-    - job:                         check-web-wasm
-      artifacts:                   false
-  variables:
-    <<:                                         *default-vars
-    CHROMEDRIVER_ARGS:                          "--log-level=INFO --whitelisted-ips=127.0.0.1"
-    CARGO_TARGET_WASM32_UNKNOWN_UNKNOWN_RUNNER: "wasm-bindgen-test-runner"
-    WASM_BINDGEN_TEST_TIMEOUT:                  120
-  script:
-    - cargo +nightly test --target wasm32-unknown-unknown -p node-browser-testing -Z features=itarget
-
-build-linux-substrate:             &build-binary
-  stage:                           build
-  <<:                              *collect-artifacts
-  <<:                              *docker-env
-  rules:
-    # .build-refs with manual on PRs
-    - if: $CI_PIPELINE_SOURCE == "web"
-    - if: $CI_COMMIT_REF_NAME == "master"
-    - if: $CI_COMMIT_REF_NAME == "tags"
-    - if: $CI_COMMIT_REF_NAME =~ /^v[0-9]+\.[0-9]+.*$/              # i.e. v1.0, v2.1rc1
-    - if: $CI_COMMIT_REF_NAME =~ /^[0-9]+$/                         # PRs
-      when: manual
-      allow_failure: true
-  needs:
-    - job:                         test-linux-stable
-      artifacts:                   false
-  before_script:
-    - mkdir -p ./artifacts/substrate/
-  script:
-    - WASM_BUILD_NO_COLOR=1 time cargo build --release --verbose
-    - mv ./target/release/substrate ./artifacts/substrate/.
-    - echo -n "Substrate version = "
-    - if [ "${CI_COMMIT_TAG}" ]; then
-        echo "${CI_COMMIT_TAG}" | tee ./artifacts/substrate/VERSION;
-      else
-        ./artifacts/substrate/substrate --version |
-          sed -n -E 's/^substrate ([0-9.]+.*-[0-9a-f]{7,13})-.*$/\1/p' |
-            tee ./artifacts/substrate/VERSION;
-      fi
-    - sha256sum ./artifacts/substrate/substrate | tee ./artifacts/substrate/substrate.sha256
-    - printf '\n# building node-template\n\n'
-    - ./.maintain/node-template-release.sh ./artifacts/substrate/substrate-node-template.tar.gz
-    - cp -r .maintain/docker/substrate.Dockerfile ./artifacts/substrate/
-    - sccache -s
-
-build-linux-subkey:                &build-subkey
-  stage:                           build
-  <<:                              *collect-artifacts
-  <<:                              *docker-env
-  rules:
-    # .build-refs with manual on PRs
-    - if: $CI_PIPELINE_SOURCE == "web"
-    - if: $CI_COMMIT_REF_NAME == "master"
-    - if: $CI_COMMIT_REF_NAME == "tags"
-    - if: $CI_COMMIT_REF_NAME =~ /^v[0-9]+\.[0-9]+.*$/              # i.e. v1.0, v2.1rc1
-    - if: $CI_COMMIT_REF_NAME =~ /^[0-9]+$/                         # PRs
-      when: manual
-      allow_failure: true
-  needs:
-    - job:                         cargo-check-subkey
-      artifacts:                   false
-  before_script:
-    - mkdir -p ./artifacts/subkey
-  script:
-    - cd ./bin/utils/subkey
-    - SKIP_WASM_BUILD=1 time cargo build --release --verbose
-    - cd -
-    - mv ./target/release/subkey ./artifacts/subkey/.
-    - echo -n "Subkey version = "
-    - ./artifacts/subkey/subkey --version |
-        sed -n -E 's/^subkey ([0-9.]+.*)/\1/p' |
-          tee ./artifacts/subkey/VERSION;
-    - sha256sum ./artifacts/subkey/subkey | tee ./artifacts/subkey/subkey.sha256
-    - cp -r .maintain/docker/subkey.Dockerfile ./artifacts/subkey/
-    - sccache -s
-
-build-macos-subkey:
-  <<:                              *build-subkey
-  tags:
-    - osx
-
->>>>>>> 032bd12b
 build-rust-doc:
   stage:                           build
   <<:                              *docker-env
@@ -488,214 +131,4 @@
         time cargo +nightly doc --no-deps --workspace --all-features --verbose
     - mv ./target/doc ./crate-docs
     - echo "<meta http-equiv=refresh content=0;url=sc_service/index.html>" > ./crate-docs/index.html
-<<<<<<< HEAD
-    - sccache -s
-=======
-    - sccache -s
-
-#### stage:                        publish
-
-.build-push-docker-image:          &build-push-docker-image
-  <<:                              *build-refs
-  <<:                              *kubernetes-build
-  image:                           quay.io/buildah/stable
-  variables:                       &docker-build-vars
-    <<:                            *default-vars
-    GIT_STRATEGY:                  none
-    DOCKERFILE:                    $PRODUCT.Dockerfile
-    IMAGE_NAME:                    docker.io/parity/$PRODUCT
-  before_script:
-    - test "$Docker_Hub_User_Parity" -a "$Docker_Hub_Pass_Parity" ||
-        ( echo "no docker credentials provided"; exit 1 )
-  script:
-    - cd ./artifacts/$PRODUCT/
-    - VERSION="$(cat ./VERSION)"
-    - echo "${PRODUCT} version = ${VERSION}"
-    - test -z "${VERSION}" && exit 1
-    - buildah bud
-      --squash
-      --format=docker
-      --build-arg VCS_REF="${CI_COMMIT_SHA}"
-      --build-arg BUILD_DATE="$(date -u '+%Y-%m-%dT%H:%M:%SZ')"
-      --tag "$IMAGE_NAME:$VERSION"
-      --tag "$IMAGE_NAME:latest"
-      --file "$DOCKERFILE" .
-    - echo "$Docker_Hub_Pass_Parity" |
-      buildah login --username "$Docker_Hub_User_Parity" --password-stdin docker.io
-    - buildah info
-    - buildah push
-      --format=v2s2
-      "$IMAGE_NAME:$VERSION"
-      "$IMAGE_NAME:latest"
-
-publish-docker-substrate:
-  stage:                           publish
-  <<:                              *build-push-docker-image
-  # collect VERSION artifact here to pass it on to kubernetes
-  <<:                              *collect-artifacts
-  needs:
-    - job:                         build-linux-substrate
-      artifacts:                   true
-  variables:
-    <<:                            *docker-build-vars
-    PRODUCT:                       substrate
-  after_script:
-    - buildah logout "$IMAGE_NAME"
-    # only VERSION information is needed for the deployment
-    - find ./artifacts/ -depth -not -name VERSION -type f -delete
-
-publish-docker-subkey:
-  stage:                           publish
-  <<:                              *build-push-docker-image
-  needs:
-    - job:                         build-linux-subkey
-      artifacts:                   true
-  variables:
-    <<:                            *docker-build-vars
-    PRODUCT:                       subkey
-  after_script:
-    - buildah logout "$IMAGE_NAME"
-
-publish-s3-release:
-  stage:                           publish
-  <<:                              *build-refs
-  <<:                              *kubernetes-build
-  needs:
-    - job:                         build-linux-substrate
-      artifacts:                   true
-    - job:                         build-linux-subkey
-      artifacts:                   true
-  image:                           paritytech/awscli:latest
-  variables:
-    GIT_STRATEGY:                  none
-    BUCKET:                        "releases.parity.io"
-    PREFIX:                        "substrate/${ARCH}-${DOCKER_OS}"
-  script:
-    - aws s3 sync ./artifacts/ s3://${BUCKET}/${PREFIX}/$(cat ./artifacts/substrate/VERSION)/
-    - echo "update objects in latest path"
-    - aws s3 sync s3://${BUCKET}/${PREFIX}/$(cat ./artifacts/substrate/VERSION)/ s3://${BUCKET}/${PREFIX}/latest/
-  after_script:
-    - aws s3 ls s3://${BUCKET}/${PREFIX}/latest/
-        --recursive --human-readable --summarize
-
-publish-s3-doc:
-  stage:                           publish
-  image:                           paritytech/awscli:latest
-  allow_failure:                   true
-  needs:
-    - job:                         build-rust-doc
-      artifacts:                   true
-    - job:                         build-linux-substrate
-      artifacts:                   false
-  <<:                              *build-refs
-  <<:                              *kubernetes-build
-  variables:
-    GIT_STRATEGY:                  none
-    BUCKET:                        "releases.parity.io"
-    PREFIX:                        "substrate-rustdoc"
-  script:
-    - test -r ./crate-docs/index.html || (
-        echo "./crate-docs/index.html not present, build:rust:doc:release job not complete";
-        exit 1
-      )
-    - aws s3 sync --delete --size-only --only-show-errors
-        ./crate-docs/ s3://${BUCKET}/${PREFIX}/
-  after_script:
-    - aws s3 ls s3://${BUCKET}/${PREFIX}/
-        --human-readable --summarize
-
-publish-draft-release:
-  stage:                           publish
-  image:                           paritytech/tools:latest
-  rules:
-    - if: $CI_COMMIT_REF_NAME =~ /^ci-release-.*$/
-    - if: $CI_COMMIT_REF_NAME =~ /^v[0-9]+\.[0-9]+\.[0-9]+.*$/
-  script:
-    - ./.maintain/gitlab/publish_draft_release.sh
-  allow_failure:                   true
-
-publish-to-crates-io:
-  stage:                           publish
-  <<:                              *docker-env
-  rules:
-    - if: $CI_COMMIT_REF_NAME =~ /^ci-release-.*$/
-    - if: $CI_COMMIT_REF_NAME =~ /^v[0-9]+\.[0-9]+\.[0-9]+.*$/
-  script:
-    - cargo install cargo-unleash ${CARGO_UNLEASH_INSTALL_PARAMS}
-    - cargo unleash em-dragons --no-check --owner github:paritytech:core-devs ${CARGO_UNLEASH_PKG_DEF}
-  allow_failure:                   true
-
-deploy-kubernetes-alerting-rules:
-  stage:                           deploy
-  interruptible:                   true
-  retry:                           1
-  tags:
-    - kubernetes-parity-build
-  image:                           paritytech/kubetools:latest
-  environment:
-    name: parity-mgmt-polkadot-alerting
-  variables:
-    NAMESPACE:                     monitoring
-    PROMETHEUSRULE:                prometheus-k8s-rules-polkadot-alerting
-    RULES:                         .maintain/monitoring/alerting-rules/alerting-rules.yaml
-  script:
-    - echo "deploying prometheus alerting rules"
-    - kubectl -n ${NAMESPACE} patch prometheusrule ${PROMETHEUSRULE}
-        --type=merge --patch "$(sed 's/^/  /;1s/^/spec:\n/' ${RULES})"
-  rules:
-    - if: $CI_COMMIT_REF_NAME == "master"
-      changes:
-        - .gitlab-ci.yml
-        - .maintain/monitoring/**/*
-
-.validator-deploy:                 &validator-deploy
-  stage:                           flaming-fir
-  rules:
-    # .build-refs, but manual
-    - if: $CI_COMMIT_REF_NAME == "master"
-      when: manual
-    - if: $CI_PIPELINE_SOURCE == "web"
-      when: manual
-    - if: $CI_COMMIT_REF_NAME =~ /^v[0-9]+\.[0-9]+.*$/              # i.e. v1.0, v2.1rc1
-      when: manual
-  needs:
-    # script will fail if there is no artifacts/substrate/VERSION
-    - job:                         publish-docker-substrate
-      artifacts:                   true
-  image:                           parity/azure-ansible:v1
-  allow_failure:                   true
-  interruptible:                   true
-  tags:
-    - linux-docker
-
-validator 1 4:
-  <<:                              *validator-deploy
-  script:
-    - ./.maintain/flamingfir-deploy.sh flamingfir-validator1
-
-validator 2 4:
-  <<:                              *validator-deploy
-  script:
-    - ./.maintain/flamingfir-deploy.sh flamingfir-validator2
-
-validator 3 4:
-  <<:                              *validator-deploy
-  script:
-    - ./.maintain/flamingfir-deploy.sh flamingfir-validator3
-
-validator 4 4:
-  <<:                              *validator-deploy
-  script:
-    - ./.maintain/flamingfir-deploy.sh flamingfir-validator4
-
-#### stage:                       .post
-
-check-labels:
-  stage:                          .post
-  image:                          paritytech/tools:latest
-  <<:                             *kubernetes-build
-  rules:
-    - if: $CI_COMMIT_REF_NAME =~ /^[0-9]+$/                         # PRs
-  script:
-    - ./.maintain/gitlab/check_labels.sh
->>>>>>> 032bd12b
+    - sccache -s