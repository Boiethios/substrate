--- conflicted
+++ resolved
@@ -1824,15 +1824,11 @@
 	protocol: &'a mut Swarm<B>,
 }
 
-<<<<<<< HEAD
-impl<'a, B: BlockT, H: ExHashT> Link<B> for NetworkLink<'a, B, H> {
+impl<'a, B: BlockT> Link<B> for NetworkLink<'a, B> {
 	fn block_verified(&mut self, header: B::Header) {
 		self.protocol.user_protocol_mut().on_block_verified(header);
 	}
 
-=======
-impl<'a, B: BlockT> Link<B> for NetworkLink<'a, B> {
->>>>>>> c939ceba
 	fn blocks_processed(
 		&mut self,
 		imported: usize,
