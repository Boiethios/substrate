// Copyright 2017-2019 Parity Technologies (UK) Ltd.
// This file is part of Substrate.

// Substrate is free software: you can redistribute it and/or modify
// it under the terms of the GNU General Public License as published by
// the Free Software Foundation, either version 3 of the License, or
// (at your option) any later version.

// Substrate is distributed in the hope that it will be useful,
// but WITHOUT ANY WARRANTY; without even the implied warranty of
// MERCHANTABILITY or FITNESS FOR A PARTICULAR PURPOSE.  See the
// GNU General Public License for more details.

// You should have received a copy of the GNU General Public License
// along with Substrate.  If not, see <http://www.gnu.org/licenses/>.

//! Test implementation for Externalities.

use std::collections::{HashMap};
use hash_db::Hasher;
use crate::backend::{InMemory, Backend};
use primitives::storage::well_known_keys::is_child_storage_key;
use crate::changes_trie::{
	build_changes_trie, InMemoryStorage as ChangesTrieInMemoryStorage,
	BlockNumber as ChangesTrieBlockNumber,
};
use primitives::{
	storage::well_known_keys::{CHANGES_TRIE_CONFIG, CODE, HEAP_PAGES}, traits::BareCryptoStorePtr, offchain
};
use codec::Encode;
use super::{ChildStorageKey, Externalities, OverlayedChanges};

const EXT_NOT_ALLOWED_TO_FAIL: &str = "Externalities not allowed to fail within runtime";

type StorageTuple = (HashMap<Vec<u8>, Vec<u8>>, HashMap<Vec<u8>, HashMap<Vec<u8>, Vec<u8>>>);

/// Simple HashMap-based Externalities impl.
pub struct TestExternalities<H: Hasher, N: ChangesTrieBlockNumber> {
	overlay: OverlayedChanges,
	backend: InMemory<H>,
	changes_trie_storage: ChangesTrieInMemoryStorage<H, N>,
	offchain: Option<Box<dyn offchain::Externalities>>,
	keystore: Option<BareCryptoStorePtr>,
}

impl<H: Hasher, N: ChangesTrieBlockNumber> TestExternalities<H, N> {
	/// Create a new instance of `TestExternalities` with storage.
	pub fn new(storage: StorageTuple) -> Self {
		Self::new_with_code(&[], storage)
	}

	/// Create a new instance of `TestExternalities` with code and storage.
	pub fn new_with_code(code: &[u8], mut storage: StorageTuple) -> Self {
		let mut overlay = OverlayedChanges::default();

		assert!(storage.0.keys().all(|key| !is_child_storage_key(key)));
		assert!(storage.1.keys().all(|key| is_child_storage_key(key)));

		super::set_changes_trie_config(
			&mut overlay,
			storage.0.get(&CHANGES_TRIE_CONFIG.to_vec()).cloned(),
			false,
		).expect("changes trie configuration is correct in test env; qed");

		storage.0.insert(HEAP_PAGES.to_vec(), 8u64.encode());
		storage.0.insert(CODE.to_vec(), code.to_vec());

		let backend: HashMap<_, _> = storage.1.into_iter()
			.map(|(keyspace, map)| (Some(keyspace), map))
			.chain(Some((None, storage.0)).into_iter())
			.collect();

		TestExternalities {
			overlay,
			changes_trie_storage: ChangesTrieInMemoryStorage::new(),
			backend: backend.into(),
			offchain: None,
			keystore: None,
		}
	}

	/// Insert key/value into backend
	pub fn insert(&mut self, k: Vec<u8>, v: Vec<u8>) {
		self.backend = self.backend.update(vec![(None, k, Some(v))]);
	}

	/// Set offchain externaltiies.
	pub fn set_offchain_externalities(&mut self, offchain: impl offchain::Externalities + 'static) {
		self.offchain = Some(Box::new(offchain));
	}

	/// Get mutable reference to changes trie storage.
	pub fn changes_trie_storage(&mut self) -> &mut ChangesTrieInMemoryStorage<H, N> {
		&mut self.changes_trie_storage
	}

	/// Return a new backend with all pending value.
	pub fn commit_all(&self) -> InMemory<H> {
		let top = self.overlay.changes.top_iter_overlay()
			.map(|(k, v)| (None, k.to_vec(), v.value.clone()));

		let children = self.overlay.changes.children_iter_overlay()
			.flat_map(|(keyspace, map)| map
				.map(|(k, v)| (Some(keyspace.to_vec()), k.to_vec(), v.value.clone()))
				.collect::<Vec<_>>()
			);

		self.backend.update(top.chain(children).collect())
	}
}

impl<H: Hasher, N: ChangesTrieBlockNumber> std::fmt::Debug for TestExternalities<H, N> {
	fn fmt(&self, f: &mut ::std::fmt::Formatter) -> ::std::fmt::Result {
		write!(f, "overlay: {:?}\nbackend: {:?}", self.overlay, self.backend.pairs())
	}
}

impl<H: Hasher, N: ChangesTrieBlockNumber> PartialEq for TestExternalities<H, N> {
	/// This doesn't test if they are in the same state, only if they contains the
	/// same data at this state
	fn eq(&self, other: &TestExternalities<H, N>) -> bool {
		self.commit_all().eq(&other.commit_all())
	}
}

impl<H: Hasher, N: ChangesTrieBlockNumber> Default for TestExternalities<H, N> {
	fn default() -> Self { Self::new(Default::default()) }
}

impl<H: Hasher, N: ChangesTrieBlockNumber> From<StorageTuple> for TestExternalities<H, N> {
	fn from(storage: StorageTuple) -> Self {
		Self::new(storage)
	}
}

impl<H, N> Externalities<H> for TestExternalities<H, N>
	where
		H: Hasher,
		N: ChangesTrieBlockNumber,
		H::Out: Ord + 'static
{
	fn storage(&self, key: &[u8]) -> Option<Vec<u8>> {
		self.overlay.storage(key).map(|x| x.map(|x| x.to_vec())).unwrap_or_else(||
			self.backend.storage(key).expect(EXT_NOT_ALLOWED_TO_FAIL))
	}

	fn original_storage(&self, key: &[u8]) -> Option<Vec<u8>> {
		self.backend.storage(key).expect(EXT_NOT_ALLOWED_TO_FAIL)
	}

	fn child_storage(&self, storage_key: ChildStorageKey<H>, key: &[u8]) -> Option<Vec<u8>> {
		self.overlay
			.child_storage(storage_key.as_ref(), key)
			.map(|x| x.map(|x| x.to_vec()))
			.unwrap_or_else(|| self.backend
				.child_storage(storage_key.as_ref(), key)
				.expect(EXT_NOT_ALLOWED_TO_FAIL)
			)
	}

	fn original_child_storage(&self, storage_key: ChildStorageKey<H>, key: &[u8]) -> Option<Vec<u8>> {
		self.backend
			.child_storage(storage_key.as_ref(), key)
			.map(|x| x.map(|x| x.to_vec()))
			.expect(EXT_NOT_ALLOWED_TO_FAIL)
	}

	fn place_storage(&mut self, key: Vec<u8>, maybe_value: Option<Vec<u8>>) {
		if is_child_storage_key(&key) {
			panic!("Refuse to directly set child storage key");
		}

		self.overlay.set_storage(key, maybe_value);
	}

	fn place_child_storage(
		&mut self,
		storage_key: ChildStorageKey<H>,
		key: Vec<u8>,
		value: Option<Vec<u8>>
	) {
		self.overlay.set_child_storage(storage_key.into_owned(), key, value);
	}

	fn kill_child_storage(&mut self, storage_key: ChildStorageKey<H>) {
		let backend = &self.backend;
		let overlay = &mut self.overlay;

		overlay.clear_child_storage(storage_key.as_ref());
		backend.for_keys_in_child_storage(storage_key.as_ref(), |key| {
			overlay.set_child_storage(storage_key.as_ref().to_vec(), key.to_vec(), None);
		});
	}

	fn clear_prefix(&mut self, prefix: &[u8]) {
		if is_child_storage_key(prefix) {
			panic!("Refuse to directly clear prefix that is part of child storage key");
		}

		self.overlay.clear_prefix(prefix);

		let backend = &self.backend;
		let overlay = &mut self.overlay;
		backend.for_keys_with_prefix(prefix, |key| {
			overlay.set_storage(key.to_vec(), None);
		});
	}

	fn clear_child_prefix(&mut self, storage_key: ChildStorageKey<H>, prefix: &[u8]) {

		self.overlay.clear_child_prefix(storage_key.as_ref(), prefix);

		let backend = &self.backend;
		let overlay = &mut self.overlay;
		backend.for_child_keys_with_prefix(storage_key.as_ref(), prefix, |key| {
			overlay.set_child_storage(storage_key.as_ref().to_vec(), key.to_vec(), None);
		});
	}

	fn chain_id(&self) -> u64 { 42 }

	fn storage_root(&mut self) -> H::Out {

<<<<<<< HEAD
		let child_delta_iter = self.overlay.changes.owned_children_iter();
=======
		let child_storage_keys = self.overlay.changes.children.keys();

		let child_delta_iter = child_storage_keys.map(|storage_key|
			(storage_key.clone(), self.overlay.changes.child_iter(storage_key)
				.map(|(k, v)| (k.to_vec(), v.map(|s| s.to_vec())))));
>>>>>>> 968ba359

		// compute and memoize
		let delta = self.overlay.changes.top_iter().map(|(k, v)| (k.to_vec(), v.map(|s| s.to_vec())));
		self.backend.full_storage_root(delta, child_delta_iter).0

	}

	fn child_storage_root(&mut self, storage_key: ChildStorageKey<H>) -> Vec<u8> {
		let storage_key = storage_key.as_ref();

		let (root, is_empty, _) = {
			let delta = self.overlay.changes.child_iter(storage_key)
				.map(|(k, v)| (k.to_vec(), v.map(|s| s.to_vec())));
<<<<<<< HEAD
=======

>>>>>>> 968ba359
			self.backend.child_storage_root(storage_key, delta)
		};
		if is_empty {
			self.overlay.set_storage(storage_key.into(), None);
		} else {
			self.overlay.set_storage(storage_key.into(), Some(root.clone()));
		}
		root
	}

	fn storage_changes_root(&mut self, parent: H::Out) -> Result<Option<H::Out>, ()> {
		Ok(build_changes_trie::<_, _, H, N>(
			&self.backend,
			Some(&self.changes_trie_storage),
			&self.overlay,
			parent,
		)?.map(|(_, root)| root))
	}

	fn offchain(&mut self) -> Option<&mut dyn offchain::Externalities> {
		self.offchain
			.as_mut()
			.map(|x| &mut **x as _)
	}

	fn storage_start_transaction(&mut self) {
		self.overlay.start_transaction()
	}

	fn storage_discard_transaction(&mut self) {
		self.overlay.discard_transaction()
	}

	fn storage_commit_transaction(&mut self) {
		self.overlay.commit_transaction()
	}
	
	fn keystore(&self) -> Option<BareCryptoStorePtr> {
		self.keystore.clone()
	}
}

#[cfg(test)]
mod tests {
	use super::*;
	use primitives::{Blake2Hasher, H256};
	use hex_literal::hex;

	#[test]
	fn commit_should_work() {
		let mut ext = TestExternalities::<Blake2Hasher, u64>::default();
		ext.set_storage(b"doe".to_vec(), b"reindeer".to_vec());
		ext.set_storage(b"dog".to_vec(), b"puppy".to_vec());
		ext.set_storage(b"dogglesworth".to_vec(), b"cat".to_vec());
		const ROOT: [u8; 32] = hex!("2a340d3dfd52f5992c6b117e9e45f479e6da5afffafeb26ab619cf137a95aeb8");
		assert_eq!(ext.storage_root(), H256::from(ROOT));
	}

	#[test]
	fn set_and_retrieve_code() {
		let mut ext = TestExternalities::<Blake2Hasher, u64>::default();

		let code = vec![1, 2, 3];
		ext.set_storage(CODE.to_vec(), code.clone());

		assert_eq!(&ext.storage(CODE).unwrap(), &code);
	}
}<|MERGE_RESOLUTION|>--- conflicted
+++ resolved
@@ -221,15 +221,7 @@
 
 	fn storage_root(&mut self) -> H::Out {
 
-<<<<<<< HEAD
 		let child_delta_iter = self.overlay.changes.owned_children_iter();
-=======
-		let child_storage_keys = self.overlay.changes.children.keys();
-
-		let child_delta_iter = child_storage_keys.map(|storage_key|
-			(storage_key.clone(), self.overlay.changes.child_iter(storage_key)
-				.map(|(k, v)| (k.to_vec(), v.map(|s| s.to_vec())))));
->>>>>>> 968ba359
 
 		// compute and memoize
 		let delta = self.overlay.changes.top_iter().map(|(k, v)| (k.to_vec(), v.map(|s| s.to_vec())));
@@ -243,10 +235,7 @@
 		let (root, is_empty, _) = {
 			let delta = self.overlay.changes.child_iter(storage_key)
 				.map(|(k, v)| (k.to_vec(), v.map(|s| s.to_vec())));
-<<<<<<< HEAD
-=======
-
->>>>>>> 968ba359
+
 			self.backend.child_storage_root(storage_key, delta)
 		};
 		if is_empty {
