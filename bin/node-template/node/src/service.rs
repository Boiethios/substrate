--- conflicted
+++ resolved
@@ -72,15 +72,9 @@
 	)?;
 
 	Ok(sc_service::PartialComponents {
-<<<<<<< HEAD
 		client, backend, task_manager, import_queue, keystore_params,
-		select_chain, transaction_pool, inherent_data_providers,
-		other: (grandpa_block_import, grandpa_link),
-=======
-		client, backend, task_manager, import_queue, keystore, select_chain, transaction_pool,
-		inherent_data_providers,
+		select_chain, transaction_pool,inherent_data_providers,
 		other: (aura_block_import, grandpa_link),
->>>>>>> ccd06f06
 	})
 }
 
