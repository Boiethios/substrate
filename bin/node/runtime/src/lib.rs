--- conflicted
+++ resolved
@@ -83,13 +83,8 @@
 	// and set impl_version to 0. If only runtime
 	// implementation changes and behavior does not, then leave spec_version as
 	// is and increment impl_version.
-<<<<<<< HEAD
-	spec_version: 242,
-	impl_version: 1,
-=======
-	spec_version: 243,
+	spec_version: 244,
 	impl_version: 0,
->>>>>>> 2d8f3b42
 	apis: RUNTIME_API_VERSIONS,
 	transaction_version: 1,
 };
